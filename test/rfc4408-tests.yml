--- conflicted
+++ resolved
@@ -1,8 +1,4 @@
-<<<<<<< HEAD
-# This is the openspf.org test suite (version 2007.05) based on RFC 4408.
-=======
 # This is the openspf.org test suite (release 2009.10) based on RFC 4408.
->>>>>>> e18d1a7d
 # http://www.openspf.org/Test_Suite
 #
 # $Id$
@@ -11,15 +7,10 @@
 # See rfc4408-tests.CHANGES for a changelog.
 #
 # Contributors:
-<<<<<<< HEAD
-#   Stuart D Gathman    everything so far
+#   Stuart D Gathman    90% of the tests
 #   Julian Mehnle       proofread YAML syntax, spelling, formal schema
 # Informal contributors (suggestions but no code):
 #   Craig Whitmore
-=======
-#   Stuart D Gathman    90% of the tests
-#   Julian Mehnle       some tests, proofread YAML syntax, formal schema
->>>>>>> e18d1a7d
 #   Frank Ellermann
 #   Scott Kitterman
 #   Wayne Schlitt
@@ -27,8 +18,6 @@
 #   Norman Maurer
 #   Mark Shewmaker
 #   Philip Gladstone
-<<<<<<< HEAD
-=======
 #
 # While the test suite is designed for all types of implementations, it only
 # needs to explicitly concern itself with SPF-only (type 99) and TXT-only
@@ -48,7 +37,6 @@
 # or conflicting records.  Other sections rely on auto-magic duplication
 # of SPF to TXT records (by test suite drivers) to test all implementation
 # types with one specification.
->>>>>>> e18d1a7d
 #
 ---
 description: Initial processing
@@ -102,8 +90,6 @@
     host: 1.2.3.5
     mailfrom: "foo@[1.2.3.5]"
     result: none
-<<<<<<< HEAD
-=======
   non-ascii-policy:
     description: >-
       SPF policies are restricted to 7-bit ascii.
@@ -151,7 +137,6 @@
     host: 1.2.3.4
     mailfrom: "actually@fine.example.com"
     result: fail
->>>>>>> e18d1a7d
 zonedata:
   example.com:
     - TIMEOUT
@@ -458,23 +443,14 @@
     comment: >-
       An empty domain label, i.e. two successive dots, in a mechanism
       target-name is valid domain-spec syntax, even though a DNS query cannot
-<<<<<<< HEAD
-      be composed from it.  In analogy to 4.3/1 and 5/10/3, the mechanism
-      should then be treated as a no-match.
-=======
       be composed from it.  The spec being unclear about it, this could either
       be considered a syntax error, or, by analogy to 4.3/1 and 5/10/3, the
       mechanism chould be treated as a no-match.
->>>>>>> e18d1a7d
     spec: [4.3/1, 5/10/3]
     helo: mail.example.com
     host: 1.2.3.4
     mailfrom: foo@t10.example.com
-<<<<<<< HEAD
-    result: fail
-=======
     result: [permerror, fail]
->>>>>>> e18d1a7d
   invalid-domain-long:
     description: >-
       target-name that is a valid domain-spec per RFC 4408 but an invalid
@@ -482,23 +458,14 @@
     comment: >-
       A domain label longer than 63 characters in a mechanism target-name is
       valid domain-spec syntax, even though a DNS query cannot be composed
-<<<<<<< HEAD
-      from it.  In analogy to 4.3/1 and 5/10/3, the mechanism should then be
-      treated as a no-match.
-=======
       from it.  The spec being unclear about it, this could either be
       considered a syntax error, or, by analogy to 4.3/1 and 5/10/3, the
       mechanism chould be treated as a no-match.
->>>>>>> e18d1a7d
     spec: [4.3/1, 5/10/3]
     helo: mail.example.com
     host: 1.2.3.4
     mailfrom: foo@t11.example.com
-<<<<<<< HEAD
-    result: fail
-=======
     result: [permerror,fail]
->>>>>>> e18d1a7d
   invalid-domain-long-via-macro:
     description: >-
       target-name that is a valid domain-spec per RFC 4408 but an invalid
@@ -507,23 +474,14 @@
       A domain label longer than 63 characters that results from macro
       expansion in a mechanism target-name is valid domain-spec syntax (and is
       not even subject to syntax checking after macro expansion), even though
-<<<<<<< HEAD
-      a DNS query cannot be composed from it.  In analogy to 4.3/1 and 5/10/3,
-      the mechanism should then be treated as a no-match.
-=======
       a DNS query cannot be composed from it.  The spec being unclear about
       it, this could either be considered a syntax error, or, by analogy to
       4.3/1 and 5/10/3, the mechanism chould be treated as a no-match.
->>>>>>> e18d1a7d
     spec: [4.3/1, 5/10/3]
     helo: "%%%%%%%%%%%%%%%%%%%%%%"
     host: 1.2.3.4
     mailfrom: foo@t12.example.com
-<<<<<<< HEAD
-    result: fail
-=======
     result: [permerror,fail]
->>>>>>> e18d1a7d
 zonedata:
   mail.example.com:
     - A: 1.2.3.4
@@ -782,14 +740,8 @@
     result: pass
   a-bad-domain:
     description: >-
-<<<<<<< HEAD
-      domain-spec must pass basic syntax checks
-    comment: >-
-      A ':' may appear in domain-spec, but not in top-label.
-=======
       domain-spec must pass basic syntax checks;
       a ':' may appear in domain-spec, but not in top-label
->>>>>>> e18d1a7d
     spec: 8.1/2
     helo: mail.example.com
     host: 1.2.3.4
@@ -888,11 +840,6 @@
     host: 1.2.3.4
     mailfrom: foo@e5.example.com
     result: permerror
-<<<<<<< HEAD
-  a-only-top-label:
-    description: >-
-      Domain-spec may not consist of only a top-label without a leading dot.
-=======
   a-dash-in-toplabel:
     description: >-
       toplabel may contain dashes
@@ -920,23 +867,15 @@
   a-only-toplabel:
     description: >-
       domain-spec may not consist of only a toplabel.
->>>>>>> e18d1a7d
     spec: 8.1/2
     helo: mail.example.com
     host: 1.2.3.4
     mailfrom: foo@e5a.example.com
     result: permerror
-<<<<<<< HEAD
-  a-only-top-label-trailing-dot:
-    description: >-
-      Domain-spec may not consist of only a top-label without a leading dot.
-    comment:
-=======
   a-only-toplabel-trailing-dot:
     description: >-
       domain-spec may not consist of only a toplabel.
     comment: >-
->>>>>>> e18d1a7d
       "A trailing dot doesn't help."
     spec: 8.1/2
     helo: mail.example.com
@@ -959,14 +898,6 @@
     host: ::FFFF:1.2.3.4
     mailfrom: foo@e11.example.com
     result: pass
-  a-empty-domain:
-    description: >-
-      domain-spec cannot be empty.
-    spec: 5.3/2
-    helo: mail.example.com
-    host: 1.2.3.4
-    mailfrom: foo@e13.example.com
-    result: permerror
   a-empty-domain:
     description: >-
       domain-spec cannot be empty.
@@ -1041,13 +972,10 @@
     - SPF: v=spf1 a:example.-com
   e13.example.com:
     - SPF: "v=spf1 a:"
-<<<<<<< HEAD
-=======
   e14.example.com:
     - SPF: "v=spf1 a:foo.example.xn--zckzah -all"
   foo.example.xn--zckzah:
     - A: 1.2.3.4
->>>>>>> e18d1a7d
 ---
 description: Include mechanism semantics and syntax
 tests:
@@ -1388,45 +1316,6 @@
     - SPF: v=spf1 mx:example.-com
   e13.example.com:
     - SPF: "v=spf1 mx: -all"
-<<<<<<< HEAD
----
-description: EXISTS mechanism syntax
-tests:
-  exists-empty-domain:
-    description: >-
-      domain-spec cannot be empty.
-    spec: 5.7/2
-    helo: mail.example.com
-    host: 1.2.3.4
-    mailfrom: foo@e1.example.com
-    result: permerror
-  exists-implicit:
-    description: >-
-      exists           = "exists"   ":" domain-spec
-    spec: 5.7/2
-    helo: mail.example.com
-    host: 1.2.3.4
-    mailfrom: foo@e2.example.com
-    result: permerror
-  exists-cidr:
-    description: >-
-      exists           = "exists"   ":" domain-spec
-    spec: 5.7/2
-    helo: mail.example.com
-    host: 1.2.3.4
-    mailfrom: foo@e3.example.com
-    result: permerror
-zonedata:
-  mail.example.com:
-    - A: 1.2.3.4
-  e1.example.com:
-    - SPF: "v=spf1 exists:"
-  e2.example.com:
-    - SPF: "v=spf1 exists"
-  e3.example.com:
-    - SPF: "v=spf1 exists:mail.example.com/24"
----
-=======
 ---
 description: EXISTS mechanism syntax
 tests:
@@ -1506,7 +1395,6 @@
   e6.example.com:
     - SPF: "v=spf1 exists:err.example.com -all"
 ---
->>>>>>> e18d1a7d
 description: IP4 mechanism syntax
 tests:
   cidr4-0:
@@ -1976,8 +1864,6 @@
     host: 1.2.3.4
     mailfrom: foo@e20.example.com
     result: neutral
-<<<<<<< HEAD
-=======
   non-ascii-exp:
     description: >-
       SPF explanation text is restricted to 7-bit ascii.
@@ -1998,7 +1884,6 @@
     mailfrom: "foobar@tworecs.example.com"
     result: fail
     explanation: DEFAULT
->>>>>>> e18d1a7d
 zonedata:
   mail.example.com:
     - A: 1.2.3.4
@@ -2061,8 +1946,6 @@
     - TIMEOUT
   e22.example.com:
     - SPF: v=spf1 exp=mail.example.com -all
-<<<<<<< HEAD
-=======
   nonascii.example.com:
     - SPF: v=spf1 exp=badexp.example.com -all
   badexp.example.com:
@@ -2072,7 +1955,6 @@
   twoexp.example.com:
     - TXT: "one"
     - TXT: "two"
->>>>>>> e18d1a7d
 ---
 description: Macro expansion rules
 tests:
@@ -2265,7 +2147,6 @@
     spec: 8.1/2
     description: |-
       h = HELO/EHLO domain, but HELO is invalid
-<<<<<<< HEAD
     comment: >-
       Domain-spec must end in either a macro, or a valid toplabel.
       It is not correct to check syntax after macro expansion.
@@ -2280,22 +2161,6 @@
     comment: >-
       Domain-spec must end in either a macro, or a valid toplabel.
       It is not correct to check syntax after macro expansion.
-=======
-    comment: >-
-      Domain-spec must end in either a macro, or a valid toplabel.
-      It is not correct to check syntax after macro expansion.
-    helo: "JUMPIN' JUPITER"
-    host: 192.168.218.40
-    mailfrom: test@e9.example.com
-    result: fail
-  hello-domain-literal:
-    spec: 8.1/2
-    description: |-
-      h = HELO/EHLO domain, but HELO is a domain literal
-    comment: >-
-      Domain-spec must end in either a macro, or a valid toplabel.
-      It is not correct to check syntax after macro expansion.
->>>>>>> e18d1a7d
     helo: "[192.168.218.40]"
     host: 192.168.218.40
     mailfrom: test@e9.example.com
@@ -2318,8 +2183,6 @@
     host: 1.2.3.4
     mailfrom: philip-gladstone-test@e11.example.com
     result: pass
-<<<<<<< HEAD
-=======
   macro-multiple-delimiters:
     spec: [8.1/15, 8.1/16]
     description: |-
@@ -2330,7 +2193,6 @@
     host: 1.2.3.4
     mailfrom: foo-bar+zip+quux@e12.example.com
     result: pass
->>>>>>> e18d1a7d
 zonedata:
   example.com.d.spf.example.com:
     - SPF: v=spf1 redirect=a.spf.example.com
@@ -2415,13 +2277,10 @@
     - SPF: v=spf1 exists:%{i}.%{l2r-}.user.%{d2}
   1.2.3.4.gladstone.philip.user.example.com:
     - A: 127.0.0.2
-<<<<<<< HEAD
-=======
   e12.example.com:
     - SPF: v=spf1 exists:%{l2r+-}.user.%{d2}
   bar.foo.user.example.com:
     - A: 127.0.0.2
->>>>>>> e18d1a7d
 ---
 description: Processing limits
 tests:
@@ -2589,10 +2448,7 @@
     - A: 1.2.3.10
   e9.example.com:
     - SPF: v=spf1 a include:inc.example.com a ip4:1.2.3.4 -all
-<<<<<<< HEAD
-=======
     - A: 1.2.3.21
->>>>>>> e18d1a7d
   e10.example.com:
     - SPF: v=spf1 a -all
     - A: 1.2.3.1

--- conflicted
+++ resolved
@@ -1,11 +1,7 @@
 %{!?python_sitelib: %define python_sitelib %(%{__python} -c "from distutils.sysconfig import get_python_lib; print get_python_lib()")}
 
 Name:           python-pyspf
-<<<<<<< HEAD
 Version:        2.1
-=======
-Version:        2.0.12
->>>>>>> e18d1a7d
 Release:        1%{?dist}
 Summary:        Python module and programs for SPF (Sender Policy Framework).
 
@@ -16,16 +12,10 @@
 BuildRoot:      %{_tmppath}/%{name}-%{version}-%{release}-root-%(%{__id_u} -n)
 
 BuildArch:      noarch
-<<<<<<< HEAD
-#BuildRequires:  python-setuptools
-# Both python-pydns and python-dnspython should provide python-dns capability
-Requires:       python-dns
-=======
 BuildRequires:  python-setuptools python-devel
 Requires:       python-pydns python >= 2.6 python-authres python-ipaddr >= 2.1.10
 # Provide pyspf *only* if not using pyspf package for non-default python
 Provides:	pyspf
->>>>>>> e18d1a7d
 
 %description
 SPF does email sender validation.  For more information about SPF,
@@ -66,14 +56,6 @@
 /usr/lib/python2.6/site-packages/pyspf-%{version}-py2.6.egg-info
 
 %changelog
-<<<<<<< HEAD
-* Sat Dec 16 2006 Stuart Gathman <stuart@bmsi.com> 2.1-1
-- Provide driver package and dnspython support.
-* Wed Nov  8 2006 Stuart Gathman <stuart@bmsi.com> 2.0.1-1
-- Fix cache poisoning attack
-* Mon Oct 16 2006 Stuart Gathman <stuart@bmsi.com> 2.0-1
-- Provide full IP6 support.
-=======
 * Wed Aug  5 2015 Stuart Gathman <stuart@gathman.org> 2.0.12-1
 - Reset void_lookups at top of check() to fix bogus permerror on best_guess()
 - Ignore permerror for best_guess()
@@ -161,6 +143,9 @@
 - Prevent malformed RR attack
 - Update license on a few files we missed last time
 
+* Sat Dec 16 2006 Stuart Gathman <stuart@bmsi.com> 2.1-1
+- Provide driver package and dnspython support.
+
 * Mon Nov 20 2006 Stuart Gathman <stuart@bmsi.com> 2.0-1
 - Completed RFC 4408 compliance
 - Added spf.check2 for RFC 4408 compatible result codes
@@ -168,10 +153,12 @@
 - Fedora Core compatible RPM spec file
 - Update README, licenses
 
+* Wed Nov  8 2006 Stuart Gathman <stuart@bmsi.com> 2.0.1-1
+- Fix cache poisoning attack
+
 * Tue Sep 26 2006 Stuart Gathman <stuart@bmsi.com> 1.8-1
 - YAML test suite syntax
 - trailing dot support (RFC4408 8.1)
 
->>>>>>> e18d1a7d
 * Tue Aug 29 2006 Sean Reifschneider <jafo@tummy.com> 1.7-1
 - Initial RPM spec file.
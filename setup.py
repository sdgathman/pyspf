--- conflicted
+++ resolved
@@ -6,11 +6,7 @@
 DESC = """SPF (Sender Policy Framework) implemented in Python."""
 
 setup(name='pyspf',
-<<<<<<< HEAD
       version='2.1',
-=======
-      version='2.0.13.3',
->>>>>>> e18d1a7d
       description=DESC,
       author='Terence Way',
       author_email='terry@wayforward.net',

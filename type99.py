#!/usr/bin/python
"""Type 99 (SPF) DNS conversion script.

Copyright (c) 2005,2006 Stuart Gathman <stuart@bmsi.com>
Portions Copyright (c) 2007 Scott Kitterman <scott@kitterman.com>
This module is free software, and you may redistribute it and/or modify
it under the same terms as Python itself, so long as this copyright message
and disclaimer are retained in their original form.

IN NO EVENT SHALL THE AUTHOR BE LIABLE TO ANY PARTY FOR DIRECT, INDIRECT,
SPECIAL, INCIDENTAL, OR CONSEQUENTIAL DAMAGES ARISING OUT OF THE USE OF
THIS CODE, EVEN IF THE AUTHOR HAS BEEN ADVISED OF THE POSSIBILITY OF SUCH
DAMAGE.

THE AUTHOR SPECIFICALLY DISCLAIMS ANY WARRANTIES, INCLUDING, BUT NOT
LIMITED TO, THE IMPLIED WARRANTIES OF MERCHANTABILITY AND FITNESS FOR A
PARTICULAR PURPOSE.  THE CODE PROVIDED HEREUNDER IS ON AN "AS IS" BASIS,
AND THERE IS NO OBLIGATION WHATSOEVER TO PROVIDE MAINTENANCE,
SUPPORT, UPDATES, ENHANCEMENTS, OR MODIFICATIONS.

For more information about SPF, a tool against email forgery, see
<<<<<<< HEAD
    http://www.openspf.org/"""
=======
    http://www.openspf.net/"""
>>>>>>> e18d1a7d
    
# Copy Bind zonefiles to stdout, removing TYPE99 RRs and
# adding a TYPE99 RR for each TXT RR encountered.
# This can be used to maintain SPF records as TXT RRs
# in a zonefile until Bind is patched/upgraded to recognize
# the SPF RR.  After adding/changing/deleting TXT RRs,
# filtering through this script will refresh the TYPE99 RRs.
# 
# $Log$
<<<<<<< HEAD
=======
# Revision 1.4.4.4  2011/10/27 04:44:58  kitterma
# Update type99.py to work with 2.6, 2.7, and 3.2:
#  - raise ... as ...
#  - Add filter to stdin processing
#  - Modernize output print to use format to get consistent python/python3 output
#
# Revision 1.4.4.3  2008/03/26 19:01:07  kitterma
# Capture Type99.py improvements from trunk.  SF #1257140
#
# Revision 1.9  2008/03/26 18:56:42  kitterma
# Update Type99 script to correctly parse multi-string single line TXT records.
# Multi-string/multi-line still fails.
#
>>>>>>> e18d1a7d
# Revision 1.8  2007/01/26 05:06:41  customdesigned
# Tweaks for epydoc.
# Design for test in type99.py, test cases.
# Null byte test case for quote_value.
#
# Revision 1.7  2007/01/25 21:59:29  kitterma
# Update comments to match bug fix.  Include copyright statements.  Update sheband.
#
# Revision 1.6  2007/01/25 21:51:45  kitterma
# Fix type99 script for multi-line support (Fixes sourceforge #1257140)
#
# Revision 1.5  2006/12/16 20:45:23  customdesigned
# Move dns drivers to package directory.
#
# Revision 1.4  2005/08/26 20:53:38  kitterma
# Fixed typo in type99 script
#
# Revision 1.3  2005/08/19 19:06:49  customdesigned
# use note_error method for consistent extended processing.
# Return extended result, strict result in self.perm_error
#
# Revision 1.2  2005/07/17 02:46:03  customdesigned
# Use of expand not needed.
#
# Revision 1.1  2005/07/17 02:39:42  customdesigned
# Utility to maintain TYPE99 copies of SPF TXT RRs.
#

import sys
import fileinput
import re

def dnstxt(txt):
  "Convert data into DNS TXT format (sequence of pascal strings)."
  r = []
  while txt:
    s,txt = txt[:255],txt[255:]
    r.append(chr(len(s))+s)
  return ''.join(r)

RE_TXT = re.compile(r'^(?P<rr>.*\s)TXT\s"(?P<str>v=spf1.*)"(?P<eol>.*)',
	re.DOTALL)
RE_TYPE99 = re.compile(r'\sTYPE99\s')

def filter(fin):
  for line in fin:
    if not RE_TYPE99.search(line):
      yield line
    m = RE_TXT.match(line)
    if not m:
        left = line.split('(')
        try:
            right = left[1].split(')')
<<<<<<< HEAD
        except IndexError, errmsg:
=======
        except IndexError as errmsg:
>>>>>>> e18d1a7d
            right = left[0].split(')')
            if len(left) == 2:
                right = left[1]
            else:
                left = line.split('(')
                right = left[0]
        middlelist = right[0].split('"')
        middle = ''
        for fragment in middlelist:
            if fragment != ' ':
                middle = middle + fragment
        line = left[0] + '"' + middle + '"'
        m = RE_TXT.match(line)
    if m:
      phrase = dnstxt(m.group('str'))
      dns_string = ''
      list = m.group('str')
      for st in list:
        dns_string += st
      phrase = dnstxt(dns_string)
      s = m.group('rr') + 'TYPE99 \# %i '%len(phrase)
      yield s+''.join(["%02x"%ord(c) for c in phrase])+m.group('eol')
    
USAGE="""Usage:\t%s phrase
	%s - <zoneinfo
"""

if __name__ == '__main__':
  if len(sys.argv) < 2:
      sys.stderr.write(USAGE % (sys.argv[0],sys.argv[0]))
      sys.exit(1)

  if sys.argv[1] == '-':
<<<<<<< HEAD
    sys.stdout.writelines(filter(fileinput.input()))
=======
      sys.stdout.writelines(list(filter(fileinput.input())))
>>>>>>> e18d1a7d
  else:
    dns_string = ''
    list = sys.argv[1:]
    for st in list:
      dns_string += st
    phrase = dnstxt(dns_string)
<<<<<<< HEAD
    print "\# %i"%len(phrase),''.join(["%02x"%ord(c) for c in phrase])
=======
    print("\# {0} {1}".format(len(phrase), ''.join(["%02x"%ord(c) for c in phrase])))
>>>>>>> e18d1a7d
<|MERGE_RESOLUTION|>--- conflicted
+++ resolved
@@ -19,11 +19,7 @@
 SUPPORT, UPDATES, ENHANCEMENTS, OR MODIFICATIONS.
 
 For more information about SPF, a tool against email forgery, see
-<<<<<<< HEAD
     http://www.openspf.org/"""
-=======
-    http://www.openspf.net/"""
->>>>>>> e18d1a7d
     
 # Copy Bind zonefiles to stdout, removing TYPE99 RRs and
 # adding a TYPE99 RR for each TXT RR encountered.
@@ -33,8 +29,6 @@
 # filtering through this script will refresh the TYPE99 RRs.
 # 
 # $Log$
-<<<<<<< HEAD
-=======
 # Revision 1.4.4.4  2011/10/27 04:44:58  kitterma
 # Update type99.py to work with 2.6, 2.7, and 3.2:
 #  - raise ... as ...
@@ -48,7 +42,6 @@
 # Update Type99 script to correctly parse multi-string single line TXT records.
 # Multi-string/multi-line still fails.
 #
->>>>>>> e18d1a7d
 # Revision 1.8  2007/01/26 05:06:41  customdesigned
 # Tweaks for epydoc.
 # Design for test in type99.py, test cases.
@@ -102,11 +95,7 @@
         left = line.split('(')
         try:
             right = left[1].split(')')
-<<<<<<< HEAD
-        except IndexError, errmsg:
-=======
         except IndexError as errmsg:
->>>>>>> e18d1a7d
             right = left[0].split(')')
             if len(left) == 2:
                 right = left[1]
@@ -140,19 +129,11 @@
       sys.exit(1)
 
   if sys.argv[1] == '-':
-<<<<<<< HEAD
-    sys.stdout.writelines(filter(fileinput.input()))
-=======
       sys.stdout.writelines(list(filter(fileinput.input())))
->>>>>>> e18d1a7d
   else:
     dns_string = ''
     list = sys.argv[1:]
     for st in list:
       dns_string += st
     phrase = dnstxt(dns_string)
-<<<<<<< HEAD
-    print "\# %i"%len(phrase),''.join(["%02x"%ord(c) for c in phrase])
-=======
-    print("\# {0} {1}".format(len(phrase), ''.join(["%02x"%ord(c) for c in phrase])))
->>>>>>> e18d1a7d
+    print("\# {0} {1}".format(len(phrase), ''.join(["%02x"%ord(c) for c in phrase])))
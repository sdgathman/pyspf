<<<<<<< HEAD
Version 2.0.2 
  * Update openspf URLs
  * Fix key-value quoting in get_header
=======
Version 2.0.13 - UNRELEASED
  * Catch ValueError due to improper IP address in connect IP or in ip4/ip6
    mechanisms

Version 2.0.12 - August 5, 2015
  * Reset void_lookups at top of check()
  * Ignore permerror for best_guess()
  * Don't crash on null DNS TXT record (ignore): test case null-text
  * Trailing spaces are allowed by 4.5/2: test case trailing-space
  * Make CNAME loop result in unknown host: test case ptr-cname-loop
  * Test case and fix for mixed case CNAME loop, test case ptr-cname-loop

Version 2.0.11 - December 5, 2014
  * Fix another bug in SPF record parsing that caused records with terms
    separated by multple spaces as invalid, but they are fine per the ABNF
  * Downcase names in additional answers returned by DNS before adding
    to cache, since case inconsistency can cause PTR match failures (initial
    patch thanks to Joni Fieggen) and other problems.

Version 2.0.10 - September 2, 2014
  * Fix bug in SPF record parsing that caused all 'whitespace' characters to
    be considered valid term separators and not just spaces
  * Fixed multiple bugs in temperror processing that would lead to tracebacks
    instead of correct error processing
  * Fix AAAA not flagged as bytes when strict=2 
  * Include '~' as safe char in url quoted macro expansion

Version 2.0.9 - April 29, 2014
  * Update for new SPF standards track RFC 7208
    - Add processing for new void lookups processing limit
    - Default SPF process timeout limit to 20 seconds per RFC 7208 4.6.4
    - Change default DNS timeout to 20 seconds in DNSLookup to better match
      RFC 7208 4.6.4
    - Make mx lookups > 10 a permerror per RFC 7208 and mx-limit test
    - Add RFC 7208 specific test suite and make allowance for RFC 7208 changes
      in RFC 4408 test suite
    - Convert YAML tests to TestCases, and have testspf.py return success/fail.

Version 2.0.8 - July 24, 2013
  * Use ipaddr/ipaddres module in place of custom IP processing code
  * Numerous python3 compatibility fixes
  * Improved unicode error detection in SPF records
  * Fixed a bug caused by a null CNAME in cache

Version 2.0.7 - January 19, 2012
  * Allow for timeouts to be global for all DNS lookups instead of per DNS lookup
    to allow for MAY processing time limitsin RFC 4408 10.1.  See README for
    details.
  * Use openspf.net for SPF web site instead of openspf.org
  * Extend query.get_header to return either Received-SPF (still default) or
    RFC 5451 Authentication Results headers (needs authres 0.3 or later)
  * Rework query.parse_header:
    - Make query.parse_header automatically select Received-DPF or
      Authentication Results header types and use them to collect SPF
      results from trusted relays
    - Add query.parse_header_spf and query.parse_header_ar functions for
      header type specific processing
  * Finish Python3 port - works with python2.6/2.7/3.2 and 2to3 is no longer
    required - will also work with newer py3dns where TXT records are returned
    as type bytes and not strings
  * Accounts for new py3dns error classes coming in py3dns 3.0.2 (but fully
    backward compatible with earlier versions)
  * check for 7-bit ascii on TXT and SPF records
  * fix CNAME chain duplicating TXT records

Version 2.0.6 - October 27, 2011
  * Refactor code so that 2to3 will provide a working python3 module - Now
    requires at least python2.6
  * Update spfquery.py, type99.py, and testspf.py to work with either python or
    python3 (2to3 not needed for these scripts)
    - SPF test suite can now be run from either python or python3
  * Ensure Temperror for all DNS rcodes other than 0 and 3 per RFC 4408
  * Parse Received-SPF header
  * Report CIDR error only for valid mechanism
  * Handle invalid SPF record on command line
  * Add timeout to check2

Version 2.0.5 - July 29, 2008
  * Add TCP fallback if DNS UDP reply is truncated
    - Fixes inconsistent results from trying to use partial UDP replies
  * Correct Received-SPF formatting
  * Minor updates to reflect RFC 4408 errata
  * Added License file for RFC 4408 test suite
  * Update RFC 4408 test suite from svn
  * Fix Type99 conversion script to work with multi-string TXT records
  * Timeout parameter

Version 2.0.4 - January 24, 2007
  * Correct unofficial 'best guess' processing.
  * PTR validation processing cleanup
  * Improved detection of exp= errors
  * Keyword parameters on get_header()

Version 2.0.3 - January 15, 2007
  * IPv6 compatibility test fix to support Python 2.2
  * Change DNS queries to only check Type SPF in Harsh mode
  * pyspf requires pydns, python-pyspf requires python-pydns
  * Record matching mechanism and add to Received-SPF header.
  * Test for RFC4408 6.2/4, and fix spf.py to comply.
  * Permerror for more than one exp or redirect modifier.
  * Parse op= modifier

Version 2.0.2 - January 4, 2007
  * Update openspf URLs
  * Update Readme to better describe available pyspf interfaces
  * Add basic description of type99.py and spfquery.py scripts
  * Add usage instructions for type99.py DNS RR type conversion script
  * Add spfquery.py usage instructions
  * Incorporate downstream feedback from Debian packager
  * Fix key-value quoting in get_header

>>>>>>> e18d1a7d
Version 2.0.1 - December 08, 2006 
  * Prevent cache poisoning attack
  * Prevent malformed RR attack
  * Update license on a few files we missed last time
<<<<<<< HEAD
=======

>>>>>>> e18d1a7d
Version 2.0 - November 20, 2006
  * Completed RFC 4408 compliance
  * Added spf.check2 for RFC 4408 compatible result codes
  * Full IP6 support
  * Fedora Core compatible RPM spec file
  * Update README, licenses

Version 1.8 - July 26, 2006
  * YAML test suite syntax
  * trailing dot support (RFC4408 8.1)

Version 1.7 - July 21, 2005
  * Strict processing limits per newly official SPF RFC
  * Fixed several parsing bugs under RFC 
  * Support official IANA SPF record (type99)
  * Extended SPF processing results beyond strict RFC limits
  * Validate spf.py against test suite, and add Received-SPF support to spf.py
  * Support best_guess for SPF
  * Support SPF delegation

Version 1.6 - December 18, 2003
  * Arik Baratz pointed out endian problems using socket.inet_ntoa() and
    socket.inet_aton().  Use struct.pack("!L", struct.unpack("!L") to fix.

Version 1.5 - December 17, 2003
  * Replace DNS.addr2bin() and DNS.bin2addr() with socket.inet_ntoa() and
    socket.inet_aton().  New code supports n, n.n, and n.n.n formats for IPv4
    addresses, and gets rid of annoying Python 2.4 future warnings

Version 1.4 - December 16, 2003
  * Greg Connor discovered that SPF queries to altavista.com were broken. 
    This was testing to see if a mechanism needs to be macro expanded _before_
    leading ? + - characters were removed.
  * Fixed include handling to be a real mechanism: -include must work.

Version 1.3.1 - December 14, 2003
  * Forgot to include new test file in distribution.
  * Forgot CHANGELOG in distribution.

Version 1.3 - December 13, 2003
  * Add %{o} (original sender domain) macro
  * The ./spf.py {spf} {ipaddr} {sender} {helo} command line didn't print
    out the results.  Oops.
  * Support default= so Meng's test #6 'v=spf1 default=deny' works
  * Any IP address '127.*.*.*' automatically pass, so all Meng's tests work
  * Follow DNS CNAMES
  * Cache DNS results, including additional info, reducing DNS query load
  * Support Python 2.2 (doesn't have bool, True, False: those are
    added in Python 2.2.1)

Version 1.2 - December 11, 2003
  * Added exp= (explanation) and redirect= modifiers
  * Added macros

Version 1.1 - December 9, 2003
  * Meng Weng Wong added PTR code, THANK YOU

Version 1.0 - December 9, 2003
  * Initial Version<|MERGE_RESOLUTION|>--- conflicted
+++ resolved
@@ -1,8 +1,3 @@
-<<<<<<< HEAD
-Version 2.0.2 
-  * Update openspf URLs
-  * Fix key-value quoting in get_header
-=======
 Version 2.0.13 - UNRELEASED
   * Catch ValueError due to improper IP address in connect IP or in ip4/ip6
     mechanisms
@@ -114,15 +109,11 @@
   * Incorporate downstream feedback from Debian packager
   * Fix key-value quoting in get_header
 
->>>>>>> e18d1a7d
 Version 2.0.1 - December 08, 2006 
   * Prevent cache poisoning attack
   * Prevent malformed RR attack
   * Update license on a few files we missed last time
-<<<<<<< HEAD
-=======
 
->>>>>>> e18d1a7d
 Version 2.0 - November 20, 2006
   * Completed RFC 4408 compliance
   * Added spf.check2 for RFC 4408 compatible result codes

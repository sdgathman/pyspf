#!/usr/bin/python
from __future__ import print_function
"""SPF (Sender Policy Framework) implementation.

Copyright (c) 2003 Terence Way <terry@wayforward.net>
Portions Copyright(c) 2004,2005,2006,2007,2008,2011,2012 Stuart Gathman <stuart@bmsi.com>
Portions Copyright(c) 2005,2006,2007,2008,2011,2012,2013,2014 Scott Kitterman <scott@kitterman.com>
Portions Copyright(c) 2013,2014 Stuart Gathman <stuart@gathman.org>

This module is free software, and you may redistribute it and/or modify
it under the same terms as Python itself, so long as this copyright message
and disclaimer are retained in their original form.

IN NO EVENT SHALL THE AUTHOR BE LIABLE TO ANY PARTY FOR DIRECT, INDIRECT,
SPECIAL, INCIDENTAL, OR CONSEQUENTIAL DAMAGES ARISING OUT OF THE USE OF
THIS CODE, EVEN IF THE AUTHOR HAS BEEN ADVISED OF THE POSSIBILITY OF SUCH
DAMAGE.

THE AUTHOR SPECIFICALLY DISCLAIMS ANY WARRANTIES, INCLUDING, BUT NOT
LIMITED TO, THE IMPLIED WARRANTIES OF MERCHANTABILITY AND FITNESS FOR A
PARTICULAR PURPOSE.  THE CODE PROVIDED HEREUNDER IS ON AN "AS IS" BASIS,
AND THERE IS NO OBLIGATION WHATSOEVER TO PROVIDE MAINTENANCE,
SUPPORT, UPDATES, ENHANCEMENTS, OR MODIFICATIONS.

For more information about SPF, a tool against email forgery, see
    http://www.openspf.net/

For news, bugfixes, etc. visit the home page for this implementation at
    http://cheeseshop.python.org/pypi/pyspf/
    http://sourceforge.net/projects/pymilter/
    http://www.wayforward.net/spf/
"""

# CVS Commits since last release (2.0.12):
# $Log$
<<<<<<< HEAD
# Revision 1.145  2008/04/23 21:01:16  customdesigned
# Show errors for command line queries.
#
# Revision 1.144  2008/04/23 20:54:23  customdesigned
# Current draft test suite, query timeout param, empty-exp handling.
#
# Revision 1.143  2008/03/27 01:40:33  customdesigned
# Check for valid DNS label.
#
# Revision 1.142  2007/03/29 19:38:37  customdesigned
# Remove trailing ';' again.  Fix Received-SPF header tests.
#
# Revision 1.141  2007/03/27 20:55:00  customdesigned
# Change '_' to '-'.
#
# Revision 1.140  2007/03/27 02:53:10  customdesigned
# Fix Received-SPF format.  Take additional key-value pairs as keyword parameters.
#
# Revision 1.139  2007/03/17 19:08:59  customdesigned
# For default modifier, follow in lax mode, ignore in strict mode,
# return ambiguous in harsh mode.
#
# Revision 1.138  2007/03/17 18:20:00  customdesigned
# Default modifier is obsolete.  Retab (expandtab) spf.py
#
# Revision 1.137  2007/03/13 20:14:10  customdesigned
# Missing parentheses.
#
# Revision 1.136  2007/02/09 04:44:00  kitterma
# Get rid of problematic PTR ambiguity warning.
#
# Revision 1.135  2007/02/03 23:13:30  customdesigned
# Use raw docstring to simplify quoting.
#
# Revision 1.134  2007/01/26 05:06:41  customdesigned
# Tweaks for epydoc.
# Design for test in type99.py, test cases.
# Null byte test case for quote_value.
#
# Revision 1.133  2007/01/19 23:25:33  customdesigned
# Fix validated_ptrs and best_guess.
#
# Revision 1.132  2007/01/17 00:47:17  customdesigned
# Test for and fix illegal implicit mechanisms.
#
# Revision 1.131  2007/01/16 23:54:58  customdesigned
# Test and fix for invalid domain-spec.
#
# Revision 1.130  2007/01/15 02:21:10  customdesigned
# Forget op= on redirect.
#
# Revision 1.129  2007/01/14 23:01:58  customdesigned
# Consolidate duplicate modifier handling.
#
# Revision 1.128  2007/01/14 22:56:56  customdesigned
# op= draft actually uses '.' for separator.
#
# Revision 1.127  2007/01/14 05:07:16  customdesigned
# PermError for duplicate redirect even in lax mode.
#
# Revision 1.126  2007/01/14 05:05:25  customdesigned
# Permerror for duplicate exp= or redirect=
#
# Revision 1.125  2007/01/14 04:56:25  customdesigned
# Parse op= to create a dictionary of option keywords.
#
# Revision 1.124  2007/01/13 20:08:54  customdesigned
# Make exp= compliant with 6.2/4
#
# Revision 1.123  2007/01/11 18:49:37  customdesigned
# Add mechanism to Received-SPF header.
#
# Revision 1.122  2007/01/11 18:25:54  customdesigned
# Record matching mechanism.
#
# Revision 1.121  2006/12/30 17:01:52  customdesigned
# Missed a spot for new result names.
#
# Revision 1.120  2006/12/28 04:54:21  customdesigned
# Skip optional trailing ";" in Received-SPF
#
# Revision 1.119  2006/12/28 04:37:12  customdesigned
# Forgot semicolons.
#
# Revision 1.118  2006/12/28 04:04:27  customdesigned
# Optimize get_header to remove useless key-value pairs.
#
# Revision 1.117  2006/12/23 06:31:16  customdesigned
# Fully quote values in key-value pairs.
#
# Revision 1.116  2006/12/23 01:54:54  customdesigned
# Properly quote key-value pairs in Received-SPF header.  Add test
# case extension to test it.  Test python IP6 parsing.
#
# Revision 1.115  2006/12/22 21:56:37  customdesigned
# Index error reporting non-mech permerror.
#
# Revision 1.114  2006/12/19 02:09:55  customdesigned
# Remove trailing comma in lax mode.
#
# Revision 1.113  2006/12/18 21:34:37  kitterma
# Updated README to include dnspython. Fixed typo in last commit message.
#
# Revision 1.112  2006/12/18 16:58:11  kitterma
# Added specific error message for mechanisms separated by a comma.
#
# Revision 1.111  2006/12/16 21:01:47  customdesigned
# Move pure python ip6 support to driver package.
#
# Revision 1.110  2006/12/16 20:45:58  customdesigned
# Update version.
#
# Revision 1.109  2006/12/16 20:45:23  customdesigned
# Move dns drivers to package directory.
#
# Revision 1.108  2006/11/08 01:27:00  customdesigned
# Return all key-value-pairs in Received-SPF header for all results.
#
# Revision 1.107  2006/11/04 21:58:12  customdesigned
# Prevent cache poisoning by bogus additional RRs in PTR DNS response.
#
# Revision 1.106  2006/10/16 20:48:24  customdesigned
# More DOS limit tests.
#
# Revision 1.105  2006/10/07 22:06:28  kitterma
# Pass strict status to DNSLookup - will be needed for TCP failover.
#
# Revision 1.104  2006/10/07 21:59:37  customdesigned
# long/empty label tests and fix.
#
# Revision 1.103  2006/10/07 18:16:20  customdesigned
# Add tests for and fix RE_TOPLAB.
#
# Revision 1.102  2006/10/05 13:57:15  customdesigned
# Remove isSPF and make missing space after version tag a warning.
#
# Revision 1.101  2006/10/05 13:39:11  customdesigned
# SPF version tag is case insensitive.
#
# Revision 1.100  2006/10/04 02:14:04  customdesigned
# Remove incomplete saving of result.  Was messing up bmsmilter.  Would
# be useful if done consistently - and disabled when passing spf= to check().
#
# Revision 1.99  2006/10/03 21:00:26  customdesigned
# Correct fat fingered merge error.
#
# Revision 1.98  2006/10/03 17:35:45  customdesigned
# Provide python inet_ntop and inet_pton when not socket.has_ipv6
#
# Revision 1.97  2006/10/02 17:10:13  customdesigned
# Test and fix for uppercase macros.
#
# Revision 1.96  2006/10/01 01:27:54  customdesigned
# Switch to pymilter lax processing convention:
# Always return strict result, extended result in q.perm_error.ext
#
# Revision 1.95  2006/09/30 22:53:44  customdesigned
# Fix getp to obey SHOULDs in RFC.
#
# Revision 1.94  2006/09/30 22:23:25  customdesigned
# p macro tests and fixes
#
# Revision 1.93  2006/09/30 20:57:06  customdesigned
# Remove generator expression for compatibility with python2.3.
#
# Revision 1.92  2006/09/30 19:52:52  customdesigned
# Removed redundant flag and unneeded global.
#
# Revision 1.91  2006/09/30 19:37:49  customdesigned
# Missing L
#
# Revision 1.90  2006/09/30 19:29:58  customdesigned
# pydns returns AAAA RR as binary string
#
# Revision 1.89  2006/09/29 20:23:11  customdesigned
# Optimize cidrmatch
=======
# Revision 1.108.2.152  2016/04/26 03:57:04  kitterma
#   * Set version and update changelog for 2.0.13 development.
>>>>>>> e18d1a7d
#
# Revision 1.108.2.151  2016/04/26 03:53:04  kitterma
#   * Catch ValueError due to improper IP address in connect IP or in ip4/ip6
#     mechanisms
#
# See pyspf_changelog.txt for earlier CVS commits.

<<<<<<< HEAD
__author__ = "Terence Way"
__email__ = "terry@wayforward.net"
__version__ = "2.1: January 22, 2007"
=======
__author__ = "Terence Way, Stuart Gathman, Scott Kitterman"
__email__ = "pyspf@openspf.org"
__version__ = "2.0.13: UNRELEASED"
>>>>>>> e18d1a7d
MODULE = 'spf'

USAGE = """To check an incoming mail request:
    % python spf.py [-v] {ip} {sender} {helo}
    % python spf.py 69.55.226.139 tway@optsw.com mx1.wayforward.net

To test an SPF record:
    % python spf.py [-v] "v=spf1..." {ip} {sender} {helo}
    % python spf.py "v=spf1 +mx +ip4:10.0.0.1 -all" 10.0.0.1 tway@foo.com a    

To fetch an SPF record:
    % python spf.py {domain}
    % python spf.py wayforward.net

To test this script (and to output this usage message):
    % python spf.py
"""

import re
import sys
import socket  # for inet_ntoa() and inet_aton()
import struct  # for pack() and unpack()
import time    # for time()
try:
    import urllib.parse as urllibparse # for quote()
except:
    import urllib as urllibparse
import sys     # for version_info()
from functools import reduce
try:
    from email.message import Message
except ImportError:
    from email.Message import Message
try:
    # Python standard libarary as of python3.3
    import ipaddress
    if bytes is str:
      from ipaddress import Bytes
except ImportError:
    try:
        import ipaddr as ipaddress
        from ipaddr import Bytes
    except ImportError:
        print('ipaddr module required: http://code.google.com/p/ipaddr-py/')


<<<<<<< HEAD
def DNSLookup(name, qtype, strict=True, timeout=30):
    try:
        from SPF.pydns import DNSLookup
    except:
        from SPF.dnspython import DNSLookup
    return DNSLookup(name, qtype, strict, timeout)
=======
def DNSLookup_pydns(name, qtype, tcpfallback=True, timeout=30):

    try:
        req = DNS.DnsRequest(name, qtype=qtype, timeout=timeout)
        resp = req.req()
        #resp.show()
        # key k: ('wayforward.net', 'A'), value v
        # FIXME: pydns returns AAAA RR as 16 byte binary string, but
        # A RR as dotted quad.  For consistency, this driver should
        # return both as binary string.
        #
        if resp.header['tc'] == True:
            if strict > 1:
                raise AmbiguityWarning('DNS: Truncated UDP Reply, SPF records should fit in a UDP packet, retrying TCP')
            try:
                req = DNS.DnsRequest(name, qtype=qtype, protocol='tcp', timeout=(timeout))
                resp = req.req()
            except DNS.DNSError as x:
                raise TempError('DNS: TCP Fallback error: ' + str(x))
            if resp.header['rcode'] != 0 and resp.header['rcode'] != 3:
                raise IOError('Error: ' + resp.header['status'] + '  RCODE: ' + str(resp.header['rcode']))
        return [((a['name'], a['typename']), a['data'])
                for a in resp.answers] \
             + [((a['name'], a['typename']), a['data'])
                for a in resp.additional]
    except AttributeError as x:
        raise TempError('DNS ' + str(x))
    except IOError as x:
        raise TempError('DNS ' + str(x))
    except DNS.DNSError as x:
        raise TempError('DNS ' + str(x))


def DNSLookup_dnspython(name, qtype, tcpfallback=True, timeout=30):
    retVal = []
    try:
        # FIXME: how to disable TCP fallback in dnspython if not tcpfallback?
        answers = dns.resolver.query(name, qtype)
        for rdata in answers:
            if qtype == 'A' or qtype == 'AAAA':
                retVal.append(((name, qtype), rdata.address))
            elif qtype == 'MX':
                retVal.append(((name, qtype), (rdata.preference, rdata.exchange)))
            elif qtype == 'PTR':
                retVal.append(((name, qtype), rdata.target.to_text(True)))
            elif qtype == 'TXT' or qtype == 'SPF':
                retVal.append(((name, qtype), rdata.strings))
    except dns.resolver.NoAnswer:
        pass
    except dns.resolver.NXDOMAIN:
        pass
    return retVal


try:
    # prefer dnspython (the more complete library)
    import dns
    import dns.resolver  # http://www.dnspython.org
    import dns.exception

    if not hasattr(dns.rdatatype,'SPF'):
      # patch in type99 support
      dns.rdatatype.SPF = 99
      dns.rdatatype._by_text['SPF'] = dns.rdatatype.SPF

    DNSLookup = DNSLookup_dnspython
except:
    import DNS    # http://pydns.sourceforge.net

    if not hasattr(DNS.Type, 'SPF'):
        # patch in type99 support
        DNS.Type.SPF = 99
        DNS.Type.typemap[99] = 'SPF'
        DNS.Lib.RRunpacker.getSPFdata = DNS.Lib.RRunpacker.getTXTdata

    # Fails on Mac OS X? Add domain to /etc/resolv.conf
    DNS.DiscoverNameServers()
    DNSLookup = DNSLookup_pydns
>>>>>>> e18d1a7d


RE_SPF = re.compile(br'^v=spf1$|^v=spf1 ',re.IGNORECASE)

# Regular expression to look for modifiers
RE_MODIFIER = re.compile(r'^([a-z][a-z0-9_\-\.]*)=', re.IGNORECASE)

# Regular expression to find macro expansions
PAT_CHAR = r'%(%|_|-|(\{[^\}]*\}))'
RE_CHAR = re.compile(PAT_CHAR)
RE_INVALID_MACRO = re.compile(r'(?<!%)%[^{%_-]|%$')

# Regular expression to break up a macro expansion
RE_ARGS = re.compile(r'([0-9]*)(r?)([^0-9a-zA-Z]*)')

RE_DUAL_CIDR = re.compile(r'//(0|[1-9]\d*)$')
RE_CIDR = re.compile(r'/(0|[1-9]\d*)$')

PAT_IP4 = r'\.'.join([r'(?:\d|[1-9]\d|1\d\d|2[0-4]\d|25[0-5])']*4)
RE_IP4 = re.compile(PAT_IP4+'$')

RE_TOPLAB = re.compile(
    r'\.(?:[0-9a-z]*[a-z][0-9a-z]*|[0-9a-z]+-[0-9a-z-]*[0-9a-z])\.?$|%s'
        % PAT_CHAR, re.IGNORECASE)

RE_DOT_ATOM = re.compile(r'%(atext)s+([.]%(atext)s+)*$' % {
    'atext': r"[0-9a-z!#$%&'*+/=?^_`{}|~-]" }, re.IGNORECASE)

# Derived from RFC 3986 appendix A
RE_IP6 = re.compile(                 '(?:%(hex4)s:){6}%(ls32)s$'
                   '|::(?:%(hex4)s:){5}%(ls32)s$'
                  '|(?:%(hex4)s)?::(?:%(hex4)s:){4}%(ls32)s$'
    '|(?:(?:%(hex4)s:){0,1}%(hex4)s)?::(?:%(hex4)s:){3}%(ls32)s$'
    '|(?:(?:%(hex4)s:){0,2}%(hex4)s)?::(?:%(hex4)s:){2}%(ls32)s$'
    '|(?:(?:%(hex4)s:){0,3}%(hex4)s)?::%(hex4)s:%(ls32)s$'
    '|(?:(?:%(hex4)s:){0,4}%(hex4)s)?::%(ls32)s$'
    '|(?:(?:%(hex4)s:){0,5}%(hex4)s)?::%(hex4)s$'
    '|(?:(?:%(hex4)s:){0,6}%(hex4)s)?::$'
  % {
    'ls32': r'(?:[0-9a-f]{1,4}:[0-9a-f]{1,4}|%s)'%PAT_IP4,
    'hex4': r'[0-9a-f]{1,4}'
    }, re.IGNORECASE)

# Local parts and senders have their delimiters replaced with '.' during
# macro expansion
#
JOINERS = {'l': '.', 's': '.'}

RESULTS = {'+': 'pass', '-': 'fail', '?': 'neutral', '~': 'softfail',
           'pass': 'pass', 'fail': 'fail', 'permerror': 'permerror',
       'error': 'temperror', 'neutral': 'neutral', 'softfail': 'softfail',
       'none': 'none', 'local': 'local', 'trusted': 'trusted',
           'ambiguous': 'ambiguous', 'unknown': 'permerror' }

EXPLANATIONS = {'pass': 'sender SPF authorized',
                'fail': 'SPF fail - not authorized',
                'permerror': 'permanent error in processing',
                'temperror': 'temporary DNS error in processing',
        'softfail': 'domain owner discourages use of this host',
        'neutral': 'access neither permitted nor denied',
        'none': '',
                #Note: The following are not formally SPF results
                'local': 'No SPF result due to local policy',
                'trusted': 'No SPF check - trusted-forwarder.org',
                #Ambiguous only used in harsh mode for SPF validation
                'ambiguous': 'No error, but results may vary'
        }

DELEGATE = None

# standard default SPF record for best_guess
DEFAULT_SPF = 'v=spf1 a/24 mx/24 ptr'

#Whitelisted forwarders here.  Additional locally trusted forwarders can be
#added to this record.
TRUSTED_FORWARDERS = 'v=spf1 ?include:spf.trusted-forwarder.org -all'

# maximum DNS lookups allowed
MAX_LOOKUP = 10 #RFC 4408 Para 10.1/RFC 7208 4.6.4
MAX_MX = 10 #RFC 4408 Para 10.1/RFC 7208 4.6.4
MAX_PTR = 10 #RFC 4408 Para 10.1/RFC 7208 4.6.4
MAX_CNAME = 10 # analogous interpretation to MAX_PTR
MAX_RECURSION = 20
MAX_PER_LOOKUP_TIME = 20 # Per RFC 7208 4.6.4
MAX_VOID_LOOKUPS = 2 # RFC 7208 4.6.4

ALL_MECHANISMS = ('a', 'mx', 'ptr', 'exists', 'include', 'ip4', 'ip6', 'all')
COMMON_MISTAKES = {
  'prt': 'ptr', 'ip': 'ip4', 'ipv4': 'ip4', 'ipv6': 'ip6', 'all.': 'all'
}

#If harsh processing, for the validator, is invoked, warn if results
#likely deviate from the publishers intention.
class AmbiguityWarning(Exception):
    "SPF Warning - ambiguous results"
    def __init__(self, msg, mech=None, ext=None):
        Exception.__init__(self, msg, mech)
        self.msg = msg
        self.mech = mech
        self.ext = ext
    def __str__(self):
        if self.mech:
            return '%s: %s' %(self.msg, self.mech)
        return self.msg

class TempError(Exception):
    "Temporary SPF error"
    def __init__(self, msg, mech=None, ext=None):
        Exception.__init__(self, msg, mech)
        self.msg = str(msg)
        self.mech = mech
        self.ext = ext
    def __str__(self):
        if self.mech:
            return '%s: %s'%(self.msg, self.mech)
        return self.msg

class PermError(Exception):
    "Permanent SPF error"
    def __init__(self, msg, mech=None, ext=None):
        Exception.__init__(self, msg, mech)
        self.msg = msg
        self.mech = mech
        self.ext = ext
    def __str__(self):
        if self.mech:
            return '%s: %s'%(self.msg, self.mech)
        return self.msg

def check2(i, s, h, local=None, receiver=None, timeout=MAX_PER_LOOKUP_TIME, verbose=False, querytime=20):
    """Test an incoming MAIL FROM:<s>, from a client with ip address i.
    h is the HELO/EHLO domain name.  This is the RFC4408/7208 compliant
    pySPF2.0 interface.  The interface returns an SPF result and explanation
    only.  SMTP response codes are not returned since neither RFC 4408 nor RFC
    7208 does specify receiver policy.  Applications updated for RFC 4408 and
    RFC 7208 should use this interface.  The maximum time, in seconds, this
    function is allowed to run before a TempError is returned is controlled by
    querytime.  When set to 0 the timeout parameter (default 20 seconds)
    controls the time allowed for each DNS lookup.  When set to a non-zero
    value, it total time for all processing related to the SPF check is
    limited to querytime (default 20 seconds as recommended in RFC 7208,
    paragraph 4.6.4).

    Returns (result, explanation) where result in
    ['pass', 'permerror', 'fail', 'temperror', 'softfail', 'none', 'neutral' ].

    Example:
    #>>> check2(i='61.51.192.42', s='liukebing@bcc.com', h='bmsi.com')

    """
    res,_,exp = query(i=i, s=s, h=h, local=local,
        receiver=receiver,timeout=timeout,verbose=verbose,querytime=querytime).check()
    return res,exp

def check(i, s, h, local=None, receiver=None, verbose=False):
    """Test an incoming MAIL FROM:<s>, from a client with ip address i.
    h is the HELO/EHLO domain name.  This is the pre-RFC SPF Classic interface.
    Applications written for pySPF 1.6/1.7 can use this interface to allow
    pySPF2 to be a drop in replacement for older versions.  With the exception
    of result codes, performance in RFC 4408 compliant.

    Returns (result, code, explanation) where result in
    ['pass', 'unknown', 'fail', 'error', 'softfail', 'none', 'neutral' ].

    Example:
    #>>> check(i='61.51.192.42', s='liukebing@bcc.com', h='bmsi.com')

    """
    res,code,exp = query(i=i, s=s, h=h, local=local, receiver=receiver,
        verbose=verbose).check()
    if res == 'permerror':
        res = 'unknown'
    elif res == 'tempfail':
        res =='error'
    return res, code, exp

class query(object):
    """A query object keeps the relevant information about a single SPF query:

     - i: ip address of SMTP client in dotted notation
     - s: sender declared in MAIL FROM:<>
     - l: local part of sender s
     - d: current domain, initially domain part of sender s
     - h: EHLO/HELO domain
     - v: 'in-addr' for IPv4 clients and 'ip6' for IPv6 clients
     - t: current timestamp
     - p: SMTP client domain name
     - o: domain part of sender s
     - r: receiver
     - c: pretty ip address (different from i for IPv6)

    This is also, by design, the same variables used in SPF macro
    expansion.

    Also keeps cache: DNS cache.  
    """
    def __init__(self, i, s, h, local=None, receiver=None, strict=True,
<<<<<<< HEAD
                timeout=30):
=======
                timeout=MAX_PER_LOOKUP_TIME,verbose=False,querytime=0):
>>>>>>> e18d1a7d
        self.s, self.h = s, h
        if not s and h:
            self.s = 'postmaster@' + h
            self.ident = 'helo'
        else:
            self.ident = 'mailfrom'
        self.l, self.o = split_email(s, h)
        self.t = str(int(time.time()))
        self.d = self.o
        self.p = None   # lazy evaluation
        if receiver:
            self.r = receiver
        else:
            self.r = 'unknown'
        # Since the cache does not track Time To Live, it is created
        # fresh for each query.  It is important for efficiently using
        # multiple results provided in DNS answers.
        self.cache = {}
        self.defexps = dict(EXPLANATIONS)
        self.exps = dict(EXPLANATIONS)
        self.libspf_local = local    # local policy
        self.lookups = 0
        # New processing limit in RFC 7208, section 4.6.4
        self.void_lookups = 0
        # strict can be False, True, or 2 (numeric) for harsh
        self.strict = strict
        self.timeout = timeout
<<<<<<< HEAD
        if i:
            self.set_ip(i)
        self.default_modifier = True    # follow default= in lax mode

    def set_ip(self, i):
        "Set connect ip, and ip6 or ip4 mode."
        if RE_IP4.match(i):
            self.ip = addr2bin(i)
            ip6 = False
        else:
            self.ip = bin2long6(inet_pton(i))
            if (self.ip >> 32) == 0xFFFF:       # IP4 mapped address
                self.ip = self.ip & 0xFFFFFFFFL
                ip6 = False
            else:
                ip6 = True
        # NOTE: self.A is not lowercase, so isn't a macro.  See query.expand()
        if ip6:
            self.c = inet_ntop(
                struct.pack("!QQ", self.ip>>64, self.ip&0xFFFFFFFFFFFFFFFFL))
            self.i = '.'.join(list('%032X'%self.ip))
            self.A = 'AAAA'
            self.v = 'ip6'
            self.cidrmax = 128
        else:
            self.c = socket.inet_ntoa(struct.pack("!L", self.ip))
            self.i = self.c
            self.A = 'A'
            self.v = 'in-addr'
=======
        self.querytime = querytime # Default to not using a global check
                                   # timelimit since this is an RFC 4408 MAY
        if querytime > 0:
            self.timeout = querytime
        self.timer = 0
        self.ipaddr = None
        if i:
            self.set_ip(i)
        # Document bits of the object model not set up here:
        # self.i = string, expanded dot notation, suitable for PTR lookups
        # self.c = string, human readable form of the connect IP address
        # single letter lowercase variable names (e.g. self.i) are used for SPF macros
        # For IPv4, self.i = self.c, but not in IPv6
        # self.iplist = list of IPv4/6 addresses that would pass, collected
        #               when list or list6 is passed as 'i'
        # self.addr = ipaddr/ipaddress object representing the connect IP 
        self.default_modifier = True
        self.verbose = verbose
        self.authserv = None # Only used in A-R header generation tests

    def log(self,mech,d,spf):
        print('%s: %s "%s"'%(mech,d,spf))

    def set_ip(self, i):
        "Set connect ip, and ip6 or ip4 mode."
        self.iplist = False
        if i.lower() == 'list':
            self.iplist = []
            ip6 = False
        elif i.lower() == 'list6':
            self.iplist = []
            ip6 = True
        else:
            try:
                try:
                    self.ipaddr = ipaddress.ip_address(i)
                except AttributeError:
                    self.ipaddr = ipaddress.IPAddress(i)
            except ValueError as x:
                raise PermError(str(x))
            if self.ipaddr.version == 6:
                if self.ipaddr.ipv4_mapped:
                    self.ipaddr = ipaddress.IPv4Address(self.ipaddr.ipv4_mapped)
                    ip6 = False
                else:
                    ip6 = True
            else:
                ip6 = False
            self.c = str(self.ipaddr)
        # NOTE: self.A is not lowercase, so isn't a macro.  See query.expand()
        if ip6:
            self.A = 'AAAA'
            self.v = 'ip6'
            if self.ipaddr:
              self.i = '.'.join(list(self.ipaddr.exploded.replace(':','').upper()))
            self.cidrmax = 128
        else:
            self.A = 'A'
            self.v = 'in-addr'
            if self.ipaddr:
              self.i = self.ipaddr.exploded
>>>>>>> e18d1a7d
            self.cidrmax = 32

    def set_default_explanation(self, exp):
        exps = self.exps
        defexps = self.defexps
        for i in 'softfail', 'fail', 'permerror':
            exps[i] = exp
            defexps[i] = exp

    def set_explanation(self, exp):
        exps = self.exps
        for i in 'softfail', 'fail', 'permerror':
            exps[i] = exp

    # Compute p macro only if needed
    def getp(self):
        if not self.p:
            p = self.validated_ptrs()
            if not p:
                self.p = "unknown"
            elif self.d in p:
                self.p = self.d
            else:
                sfx = '.' + self.d
                for d in p:
                    if d.endswith(sfx):
                        self.p = d
                        break
                else:
                    self.p = p[0]
        return self.p

    def best_guess(self, spf=DEFAULT_SPF):
        """Return a best guess based on a default SPF record.
    >>> q = query('1.2.3.4','','SUPERVISION1',receiver='example.com')
    >>> q.best_guess()[0]
    'none'
        """
        if RE_TOPLAB.split(self.d)[-1]:
            return ('none', 250, '')
<<<<<<< HEAD
        return self.check(spf)

=======
        pe = self.perm_error
        r,c,e = self.check(spf)
        if r == 'permerror':	# permerror not useful for bestguess
          if self.perm_error and self.perm_error.ext:
            r,c,e = self.perm_error.ext
          else:
            r,c = 'neutral',250
          self.perm_error = pe
        return r,c,e
>>>>>>> e18d1a7d

    def check(self, spf=None):
        """
    Returns (result, mta-status-code, explanation) where result
    in ['fail', 'softfail', 'neutral' 'permerror', 'pass', 'temperror', 'none']

    Examples:
    >>> q = query(s='strong-bad@email.example.com',
    ...           h='mx.example.org', i='192.0.2.3')
    >>> q.check(spf='v=spf1 ?all')
    ('neutral', 250, 'access neither permitted nor denied')

    >>> q.check(spf='v=spf1 redirect=controlledmail.com exp=_exp.controlledmail.com')
    ('fail', 550, 'SPF fail - not authorized')
    
    >>> q.check(spf='v=spf1 ip4:192.0.0.0/8 ?all moo')
    ('permerror', 550, 'SPF Permanent Error: Unknown mechanism found: moo')

    >>> q.check(spf='v=spf1 ip4:192.0.0.n ?all')
    ('permerror', 550, 'SPF Permanent Error: Invalid IP4 address: ip4:192.0.0.n')

    >>> q.check(spf='v=spf1 ip4:192.0.2.3 ip4:192.0.0.n ?all')
    ('permerror', 550, 'SPF Permanent Error: Invalid IP4 address: ip4:192.0.0.n')

    >>> q.check(spf='v=spf1 ip6:2001:db8:ZZZZ:: ?all')
    ('permerror', 550, 'SPF Permanent Error: Invalid IP6 address: ip6:2001:db8:ZZZZ::')

    >>> q.check(spf='v=spf1 =a ?all moo')
    ('permerror', 550, 'SPF Permanent Error: Unknown qualifier, RFC 4408 para 4.6.1, found in: =a')

    >>> q.check(spf='v=spf1 ip4:192.0.0.0/8 ~all')
    ('pass', 250, 'sender SPF authorized')

    >>> q.check(spf='v=spf1 ip4:192.0.0.0/8 -all moo=')
    ('pass', 250, 'sender SPF authorized')

    >>> q.check(spf='v=spf1 ip4:192.0.0.0/8 -all match.sub-domains_9=yes')
    ('pass', 250, 'sender SPF authorized')

    >>> q.strict = False
    >>> q.check(spf='v=spf1 ip4:192.0.0.0/8 -all moo')
    ('permerror', 550, 'SPF Permanent Error: Unknown mechanism found: moo')
    >>> q.perm_error.ext
    ('pass', 250, 'sender SPF authorized')

    >>> q.strict = True
    >>> q.check(spf='v=spf1 ip4:192.1.0.0/16 moo -all')
    ('permerror', 550, 'SPF Permanent Error: Unknown mechanism found: moo')

    >>> q.check(spf='v=spf1 ip4:192.1.0.0/16 ~all')
    ('softfail', 250, 'domain owner discourages use of this host')

    >>> q.check(spf='v=spf1 -ip4:192.1.0.0/6 ~all')
    ('fail', 550, 'SPF fail - not authorized')

    # Assumes DNS available
    >>> q.check()
    ('none', 250, '')

    >>> q.check(spf='v=spf1 ip4:1.2.3.4 -a:example.net -all')
    ('fail', 550, 'SPF fail - not authorized')
    >>> q.libspf_local='ip4:192.0.2.3 a:example.org'
    >>> q.check(spf='v=spf1 ip4:1.2.3.4 -a:example.net -all')
    ('pass', 250, 'sender SPF authorized')

    >>> q.check(spf='v=spf1 ip4:1.2.3.4 -all exp=_exp.controlledmail.com')
    ('fail', 550, 'Controlledmail.com does not send mail from itself.')
    
    >>> q.check(spf='v=spf1 ip4:1.2.3.4 ?all exp=_exp.controlledmail.com')
    ('neutral', 250, 'access neither permitted nor denied')
        """
        self.mech = []        # unknown mechanisms
        # If not strict, certain PermErrors (mispelled
        # mechanisms, strict processing limits exceeded)
        # will continue processing.  However, the exception
        # that strict processing would raise is saved here
        self.perm_error = None
        self.mechanism = None
<<<<<<< HEAD
=======
        self.void_lookups = 0
>>>>>>> e18d1a7d
        self.options = {}

        try:
            self.lookups = 0
            if not spf:
                spf = self.dns_spf(self.d)
                if self.verbose: self.log("top",self.d,spf)
            if self.libspf_local and spf: 
                spf = insert_libspf_local_policy(
                    spf, self.libspf_local)
            rc = self.check1(spf, self.d, 0)
            if self.perm_error:
                # lax processing encountered a permerror, but continued
                self.perm_error.ext = rc
                raise self.perm_error
            return rc
                
<<<<<<< HEAD
        except TempError, x:
=======
        except TempError as x:
>>>>>>> e18d1a7d
            self.prob = x.msg
            if x.mech:
                self.mech.append(x.mech)
            return ('temperror', 451, 'SPF Temporary Error: ' + str(x))
        except PermError as x:
            if not self.perm_error:
                self.perm_error = x
            self.prob = x.msg
            if x.mech:
                self.mech.append(x.mech)
            # Pre-Lentczner draft treats this as an unknown result
            # and equivalent to no SPF record.
            return ('permerror', 550, 'SPF Permanent Error: ' + str(x))

    def check1(self, spf, domain, recursion):
        # spf rfc: 3.7 Processing Limits
        #
        if recursion > MAX_RECURSION:
            # This should never happen in strict mode
            # because of the other limits we check,
            # so if it does, there is something wrong with
            # our code.  It is not a PermError because there is not
            # necessarily anything wrong with the SPF record.
            if self.strict:
                raise AssertionError('Too many levels of recursion')
            # As an extended result, however, it should be
            # a PermError.
            raise PermError('Too many levels of recursion')
        try:
            try:
                tmp, self.d = self.d, domain
                return self.check0(spf, recursion)
            finally:
                self.d = tmp
        except AmbiguityWarning as x:
            self.prob = x.msg
            if x.mech:
                self.mech.append(x.mech)
            return ('ambiguous', 000, 'SPF Ambiguity Warning: %s' % x)

    def note_error(self, *msg):
        if self.strict:
            raise PermError(*msg)
        # if lax mode, note error and continue
        if not self.perm_error:
            try:
                raise PermError(*msg)
            except PermError as x:
                # FIXME: keep a list of errors for even friendlier diagnostics.
                self.perm_error = x
        return self.perm_error

    def expand_domain(self,arg):
        "validate and expand domain-spec"
        # any trailing dot was removed by expand()
        if RE_TOPLAB.split(arg)[-1]:
            raise PermError('Invalid domain found (use FQDN)', arg)
        return self.expand(arg)

    def validate_mechanism(self, mech):
        """Parse and validate a mechanism.
    Returns mech,m,arg,cidrlength,result

    Examples:
    >>> q = query(s='strong-bad@email.example.com.',
    ...           h='mx.example.org', i='192.0.2.3')
    >>> q.validate_mechanism('A')
    ('A', 'a', 'email.example.com', 32, 'pass')

    >>> q = query(s='strong-bad@email.example.com',
    ...           h='mx.example.org', i='192.0.2.3')
    >>> q.validate_mechanism('A//64')
    ('A//64', 'a', 'email.example.com', 32, 'pass')

    >>> q.validate_mechanism('A/24//64')
    ('A/24//64', 'a', 'email.example.com', 24, 'pass')
    
    >>> q.validate_mechanism('?mx:%{d}/27')
    ('?mx:%{d}/27', 'mx', 'email.example.com', 27, 'neutral')

    >>> try: q.validate_mechanism('ip4:1.2.3.4/247')
    ... except PermError as x: print(x)
    Invalid IP4 CIDR length: ip4:1.2.3.4/247
    
    >>> try: q.validate_mechanism('ip4:1.2.3.4/33')
    ... except PermError as x: print(x)
    Invalid IP4 CIDR length: ip4:1.2.3.4/33

    >>> try: q.validate_mechanism('a:example.com:8080')
    ... except PermError as x: print(x)
    Invalid domain found (use FQDN): example.com:8080
    
    >>> try: q.validate_mechanism('ip4:1.2.3.444/24')
    ... except PermError as x: print(x)
    Invalid IP4 address: ip4:1.2.3.444/24
    
    >>> try: q.validate_mechanism('ip4:1.2.03.4/24')
    ... except PermError as x: print(x)
    Invalid IP4 address: ip4:1.2.03.4/24
    
    >>> try: q.validate_mechanism('-all:3030')
    ... except PermError as x: print(x)
    Invalid all mechanism format - only qualifier allowed with all: -all:3030

    >>> q.validate_mechanism('-mx:%%%_/.Clara.de/27')
    ('-mx:%%%_/.Clara.de/27', 'mx', '% /.Clara.de', 27, 'fail')

    >>> q.validate_mechanism('~exists:%{i}.%{s1}.100/86400.rate.%{d}')
    ('~exists:%{i}.%{s1}.100/86400.rate.%{d}', 'exists', '192.0.2.3.com.100/86400.rate.email.example.com', 32, 'softfail')

    >>> q.validate_mechanism('a:mail.example.com.')
    ('a:mail.example.com.', 'a', 'mail.example.com', 32, 'pass')

    >>> try: q.validate_mechanism('a:mail.example.com,')
<<<<<<< HEAD
    ... except PermError,x: print x
    Do not separate mechnisms with commas: a:mail.example.com,
=======
    ... except PermError as x: print(x)
    Do not separate mechnisms with commas: a:mail.example.com,

    >>> q = query(s='strong-bad@email.example.com',
    ...           h='mx.example.org', i='2001:db8:1234::face:b007')    
    >>> q.validate_mechanism('A//64')
    ('A//64', 'a', 'email.example.com', 64, 'pass')

    >>> q.validate_mechanism('A/16')
    ('A/16', 'a', 'email.example.com', 128, 'pass')

    >>> q.validate_mechanism('A/16//48')
    ('A/16//48', 'a', 'email.example.com', 48, 'pass')

>>>>>>> e18d1a7d
    """
        if mech.endswith( "," ):
            self.note_error('Do not separate mechnisms with commas', mech)
            mech = mech[:-1]
        # a mechanism
        m, arg, cidrlength, cidr6length = parse_mechanism(mech, self.d)
        # map '?' '+' or '-' to 'neutral' 'pass' or 'fail'
        if m:
            result = RESULTS.get(m[0])
            if result:
                # eat '?' '+' or '-'
                m = m[1:]
            else:
                # default pass
                result = 'pass'
        if m in COMMON_MISTAKES:
            self.note_error('Unknown mechanism found', mech)
            m = COMMON_MISTAKES[m]

        if m == 'a' and RE_IP4.match(arg):
            x = self.note_error(
              'Use the ip4 mechanism for ip4 addresses', mech)
            m = 'ip4'


        # validate cidr and dual-cidr
        if m in ('a', 'mx'):
            if cidrlength is None:
                cidrlength = 32;
            elif cidrlength > 32:
                raise PermError('Invalid IP4 CIDR length', mech)
            if cidr6length is None:
                cidr6length = 128
            elif cidr6length > 128:
                raise PermError('Invalid IP6 CIDR length', mech)
            if self.v == 'ip6':
                cidrlength = cidr6length
<<<<<<< HEAD
        elif m == 'ip4':
=======
        elif m == 'ip4' or RE_IP4.match(m):
            if m != 'ip4':
              self.note_error( 'Missing IP4' , mech)
              m,arg = 'ip4',m
>>>>>>> e18d1a7d
            if cidr6length is not None:
                raise PermError('Dual CIDR not allowed', mech)
            if cidrlength is None:
                cidrlength = 32;
            elif cidrlength > 32:
                raise PermError('Invalid IP4 CIDR length', mech)
            if not RE_IP4.match(arg):
                raise PermError('Invalid IP4 address', mech)
        elif m == 'ip6':
            if cidr6length is not None:
                raise PermError('Dual CIDR not allowed', mech)
            if cidrlength is None:
                cidrlength = 128
            elif cidrlength > 128:
                raise PermError('Invalid IP6 CIDR length', mech)
            if not RE_IP6.match(arg):
                raise PermError('Invalid IP6 address', mech)
        else:
            if cidrlength is not None or cidr6length is not None:
              if m in ALL_MECHANISMS:
                raise PermError('CIDR not allowed', mech)
            cidrlength = self.cidrmax

        if m in ('a', 'mx', 'ptr', 'exists', 'include'):
            if m == 'exists' and not arg:
                raise PermError('implicit exists not allowed', mech)
            arg = self.expand_domain(arg)
            if not arg:
                raise PermError('empty domain:',mech)
            if m == 'include':
                if arg == self.d:
                    if mech != 'include':
                        raise PermError('include has trivial recursion', mech)
                    raise PermError('include mechanism missing domain', mech)
            return mech, m, arg, cidrlength, result

        # validate 'all' mechanism per RFC 4408 ABNF
        if m == 'all' and mech.count(':'):
            # print '|'+ arg + '|', mech, self.d,
            self.note_error(
            'Invalid all mechanism format - only qualifier allowed with all'
              , mech)
        if m in ALL_MECHANISMS:
            return mech, m, arg, cidrlength, result
        if m[1:] in ALL_MECHANISMS:
            x = self.note_error(
                'Unknown qualifier, RFC 4408 para 4.6.1, found in', mech)
        else:
            x = self.note_error('Unknown mechanism found', mech)
        return mech, m, arg, cidrlength, x

    def check0(self, spf, recursion):
        """Test this query information against SPF text.

        Returns (result, mta-status-code, explanation) where
        result in ['fail', 'unknown', 'pass', 'none']
        """

        if not spf:
            return ('none', 250, EXPLANATIONS['none'])

        # Split string by space, drop the 'v=spf1'.  Split by all whitespace
        # casuses things like carriage returns being treated as valid space
        # separators, so split() is not sufficient.  
        spf = spf.split(' ')
        # Catch case where SPF record has no spaces.
        # Can never happen with conforming dns_spf(), however
        # in the future we might want to give warnings
        # for common mistakes like IN TXT "v=spf1" "mx" "-all"
        # in relaxed mode.
        if spf[0].lower() != 'v=spf1':
<<<<<<< HEAD
            # can also happen when passing invalid SPF record on command line
            raise AmbiguityWarning('Invalid SPF record in', self.d)
        spf = spf[1:]
=======
            if self.strict > 1:
                raise AmbiguityWarning('Invalid SPF record in', self.d)
            return ('none', 250, EXPLANATIONS['none'])
        # Just to make it even more fun, the relevant piece of the ABNF for
        # term separations is *( 1*SP ( directive / modifier ) ), so it's one
        # or more spaces, not just one.  So strip empty mechanisms.
        spf = [mech for mech in spf[1:] if mech]
>>>>>>> e18d1a7d

        # copy of explanations to be modified by exp=
        exps = self.exps
        redirect = None

        # no mechanisms at all cause unknown result, unless
        # overridden with 'default=' modifier
        #
        default = 'neutral'
        mechs = []

        modifiers = []
        # Look for modifiers
        #
        for mech in spf:
            m = RE_MODIFIER.split(mech)[1:]
            if len(m) != 2:
                mechs.append(self.validate_mechanism(mech))
                continue

            mod,arg = m
            if mod in modifiers:
                if mod == 'redirect':
                    raise PermError('redirect= MUST appear at most once',mech)
                self.note_error('%s= MUST appear at most once'%mod,mech)
                # just use last one in lax mode
            modifiers.append(mod)
            if mod == 'exp':
                # always fetch explanation to check permerrors
                if not arg:
                    raise PermError('exp has empty domain-spec:',arg)
                arg = self.expand_domain(arg)
                if arg:
                    try:
                        exp = self.get_explanation(arg)
                        if exp and not recursion:
                            # only set explanation in base recursion level
                            self.set_explanation(exp)
                    except: pass
            elif mod == 'redirect':
                self.check_lookups()
                redirect = self.expand_domain(arg)
                if not redirect:
                    raise PermError('redirect has empty domain:',arg)
            elif mod == 'default':
                # default modifier is obsolete
                if self.strict > 1:
                    raise AmbiguityWarning('The default= modifier is obsolete.')
                if not self.strict and self.default_modifier:
                    # might be an old policy, so do it anyway
                    arg = self.expand(arg)
                    # default=- is the same as default=fail
                    default = RESULTS.get(arg, default)
            elif mod == 'op':
                if not recursion:
                    for v in arg.split('.'):
                        if v: self.options[v] = True
            else:
                # spf rfc: 3.6 Unrecognized Mechanisms and Modifiers
<<<<<<< HEAD
                self.expand(arg)        # syntax error on invalid macro
=======
                self.expand(m[1])       # syntax error on invalid macro
>>>>>>> e18d1a7d

        # Evaluate mechanisms
        #
        for mech, m, arg, cidrlength, result in mechs:

            if m == 'include':
                self.check_lookups()
                d = self.dns_spf(arg)
                if self.verbose: self.log("include",arg,d)
                res, code, txt = self.check1(d,arg, recursion + 1)
                if res == 'pass':
                    break
                if res == 'none':
                    self.note_error(
                        'No valid SPF record for included domain: %s' %arg,
                      mech)
                res = 'neutral'
                continue
            elif m == 'all':
                break

            elif m == 'exists':
                self.check_lookups()
                try:
                    if len(self.dns_a(arg,'A')) > 0:
                        break
                except AmbiguityWarning:
                    # Exists wants no response sometimes so don't raise
                    # the warning.
                    pass

            elif m == 'a':
                self.check_lookups()
                if self.cidrmatch(self.dns_a(arg,self.A), cidrlength):
                    break

            elif m == 'mx':
                self.check_lookups()
                if self.cidrmatch(self.dns_mx(arg), cidrlength):
                    break

            elif m == 'ip4':
                if self.v == 'in-addr': # match own connection type only
                    try:
                        if self.cidrmatch([arg], cidrlength): break
                    except socket.error:
                        raise PermError('syntax error', mech)

            elif m == 'ip6':
                if self.v == 'ip6': # match own connection type only
                    try:
<<<<<<< HEAD
                        arg = inet_pton(arg)
=======
>>>>>>> e18d1a7d
                        if self.cidrmatch([arg], cidrlength): break
                    except socket.error:
                        raise PermError('syntax error', mech)

            elif m == 'ptr':
                self.check_lookups()
                if domainmatch(self.validated_ptrs(), arg):
                    break

        else:
            # no matches
            if redirect:
                #Catch redirect to a non-existant SPF record.
                redirect_record = self.dns_spf(redirect)
                if not redirect_record:
                    raise PermError('redirect domain has no SPF record',
                        redirect)
<<<<<<< HEAD
=======
                if self.verbose: self.log("redirect",redirect,redirect_record)
>>>>>>> e18d1a7d
                # forget modifiers on redirect
                if not recursion:
                  self.exps = dict(self.defexps)
                  self.options = {}
                return self.check1(redirect_record, redirect, recursion)
            result = default
            mech = None

        if not recursion:       # record matching mechanism at base level
            self.mechanism = mech
        if result == 'fail':
            return (result, 550, exps[result])
        else:
            return (result, 250, exps[result])

    def check_lookups(self):
        self.lookups = self.lookups + 1
        if self.lookups > MAX_LOOKUP*4:
            raise PermError('More than %d DNS lookups'%(MAX_LOOKUP*4))
        if self.lookups > MAX_LOOKUP:
            self.note_error('Too many DNS lookups')

    def get_explanation(self, spec):
        """Expand an explanation."""
        if spec:
<<<<<<< HEAD
            a = self.dns_txt(spec)
            if len(a) == 1:
                try:
                    return self.expand(a[0], stripdot=False)
                except PermError:
                    # RFC4408 6.2/4 syntax errors cause exp= to be ignored
                    pass
        if self.strict > 1:
=======
            try:
                a = self.dns_txt(spec,ignore_void=True)
                if len(a) == 1:
                    return str(self.expand(to_ascii(a[0]), stripdot=False))
            except PermError:
                # RFC4408 6.2/4 syntax errors cause exp= to be ignored
                if self.strict > 1:
                    raise	# but report in harsh mode for record checking tools
                pass
        elif self.strict > 1:
>>>>>>> e18d1a7d
            raise PermError('Empty domain-spec on exp=')
        # RFC4408 6.2/4 empty domain spec is ignored
        # (unless you give precedence to the grammar).
        return None

    def expand(self, s, stripdot=True): # macros='slodipvh'
        """Do SPF RFC macro expansion.

        Examples:
        >>> q = query(s='strong-bad@email.example.com',
        ...           h='mx.example.org', i='192.0.2.3')
        >>> q.p = 'mx.example.org'
        >>> q.r = 'example.net'

        >>> q.expand('%{d}')
        'email.example.com'

        >>> q.expand('%{d4}')
        'email.example.com'

        >>> q.expand('%{d3}')
        'email.example.com'

        >>> q.expand('%{d2}')
        'example.com'

        >>> q.expand('%{d1}')
        'com'

        >>> q.expand('%{p}')
        'mx.example.org'

        >>> q.expand('%{p2}')
        'example.org'

        >>> q.expand('%{dr}')
        'com.example.email'
    
        >>> q.expand('%{d2r}')
        'example.email'

        >>> q.expand('%{l}')
        'strong-bad'

        >>> q.expand('%{l-}')
        'strong.bad'

        >>> q.expand('%{lr}')
        'strong-bad'

        >>> q.expand('%{lr-}')
        'bad.strong'

        >>> q.expand('%{l1r-}')
        'strong'

        >>> q.expand('%{c}',stripdot=False)
        '192.0.2.3'

        >>> q.expand('%{r}',stripdot=False)
        'example.net'

        >>> q.expand('%{ir}.%{v}._spf.%{d2}')
        '3.2.0.192.in-addr._spf.example.com'

        >>> q.expand('%{lr-}.lp._spf.%{d2}')
        'bad.strong.lp._spf.example.com'

        >>> q.expand('%{lr-}.lp.%{ir}.%{v}._spf.%{d2}')
        'bad.strong.lp.3.2.0.192.in-addr._spf.example.com'

        >>> q.expand('%{ir}.%{v}.%{l1r-}.lp._spf.%{d2}')
        '3.2.0.192.in-addr.strong.lp._spf.example.com'

        >>> try: q.expand('%(ir).%{v}.%{l1r-}.lp._spf.%{d2}')
        ... except PermError as x: print(x)
        invalid-macro-char : %(ir)

        >>> q.expand('%{p2}.trusted-domains.example.net')
        'example.org.trusted-domains.example.net'

        >>> q.expand('%{p2}.trusted-domains.example.net.')
        'example.org.trusted-domains.example.net'

        >>> q = query(s='@email.example.com',
        ...           h='mx.example.org', i='192.0.2.3')
        >>> q.p = 'mx.example.org'
        >>> q.expand('%{l}')
        'postmaster'

        """
        # Check for invalid macro syntax
        if s.find('%') >= 0:
            regex = RE_INVALID_MACRO
            for label in s.split('.'):
                if regex.search(s):
                    raise PermError ('invalid-macro-char ', label)
        # expand macros
        end = 0
        result = ''
        for i in RE_CHAR.finditer(s):
            result += s[end:i.start()]
            macro = s[i.start():i.end()]
            if macro == '%%':
                result += '%'
            elif macro == '%_':
                result += ' '
            elif macro == '%-':
                result += '%20'
            else:
                letter = macro[2].lower()
#                print letter
                if letter == 'p':
                    self.getp()
                elif letter in 'crt' and stripdot:
                    raise PermError(
                        'c,r,t macros allowed in exp= text only', macro)
                expansion = getattr(self, letter, self)
                if expansion:
                    if expansion == self:
                        raise PermError('Unknown Macro Encountered', macro) 
                    e = expand_one(expansion, macro[3:-1], JOINERS.get(letter))
                    if letter != macro[2]:
<<<<<<< HEAD
                        e = urllib.quote(e)
=======
                        e = urllibparse.quote(e,'~')
>>>>>>> e18d1a7d
                    result += e
            end = i.end()
        result += s[end:]
        if stripdot and result.endswith('.'):
            result =  result[:-1]
        if result.count('.') != 0:
            if len(result) > 253:
                result = result[(result.index('.')+1):]
        return result

    def dns_spf(self, domain):
        """Get the SPF record recorded in DNS for a specific domain
        name.  Returns None if not found, or if more than one record
        is found.
        """
        # Per RFC 4.3/1, check for malformed domain.  This produces
        # no results as a special case.
        for label in domain.split('.'):
          if not label or len(label) > 63:
            return None
        # for performance, check for most common case of TXT first
        a = [t for t in self.dns_txt(domain) if RE_SPF.match(t)]
        if len(a) > 1:
            raise PermError('Two or more type TXT spf records found.')
        if len(a) == 1 and self.strict < 2:
            return to_ascii(a[0])
        # check official SPF type first when it becomes more popular
        if self.strict > 1:
            #Only check for Type SPF in harsh mode until it is more popular.
            try:
                b = [t for t in self.dns_txt(domain,'SPF',ignore_void=True)
			if RE_SPF.match(t)]
            except TempError as x:
                # some braindead DNS servers hang on type 99 query
                if self.strict > 1: raise TempError(x)
                b = []
            if len(b) > 1:
                raise PermError('Two or more type SPF spf records found.')
            if len(b) == 1:
                if self.strict > 1 and len(a) == 1 and a[0] != b[0]:
                #Changed from permerror to warning based on RFC 4408 Auth 48 change
                    raise AmbiguityWarning(
'v=spf1 records of both type TXT and SPF (type 99) present, but not identical')
                return to_ascii(b[0])
        if len(a) == 1:
            return to_ascii(a[0])    # return TXT if SPF wasn't found
        if DELEGATE:    # use local record if neither found
            a = [t
              for t in self.dns_txt(domain+'._spf.'+DELEGATE,ignore_void=True)
            if RE_SPF.match(t)
            ]
            if len(a) == 1: return to_ascii(a[0])
        return None

    ## Get list of TXT records for a domain name.
    # Any DNS library *must* return bytes (same as str in python2) for TXT
    # or SPF since there is no general decoding to unicode.  Py3dns-3.0.2
    # incorrectly attempts to convert to str using idna encoding by default.
    # We work around this by assuming any UnicodeErrors coming from py3dns
    # are from a non-ascii SPF record (incorrect in general).  Packages
    # should require py3dns != 3.0.2.
    # 
    # We cannot check for non-ascii here, because we must ignore non-SPF
    # records - even when they are non-ascii.  So we return bytes.
    # The caller does the ascii check for SPF records and explanations.
    # 
    def dns_txt(self, domainname, rr='TXT',ignore_void=False):
        "Get a list of TXT records for a domain name."
        if domainname:
          try:
              dns_list = self.dns(domainname, rr,ignore_void=ignore_void)
              if dns_list:
                  # a[0][:0] is '' for py3dns-3.0.2, otherwise b''
                  a = [a[0][:0].join(a) for a in dns_list if a]
                  # FIXME: workaround for error in py3dns-3.0.2
                  if isinstance(a[0],bytes):
                      return a
                  return [s.encode('utf-8') for s in a]
          # FIXME: workaround for error in py3dns-3.0.2
          except UnicodeError:
              raise PermError('Non-ascii characters found in %s record for %s'
                 %(rr,domainname))
        return []

    def dns_mx(self, domainname):
        """Get a list of IP addresses for all MX exchanges for a
        domain name.
        """
        # RFC 4408/7208 section 5.4 "mx"
        # To prevent DoS attacks, more than 10 MX names MUST NOT be looked up
        # Changed to permerror if more than 10 exist in 7208
        mxnames = self.dns(domainname, 'MX')
        if self.strict:
            max = MAX_MX
            if len(mxnames) > MAX_MX:
                raise PermError(
                    'More than %d MX records returned'%MAX_MX)
            if self.strict > 1:
                if len(mxnames) == 0:
                    raise AmbiguityWarning(
                        'No MX records found for mx mechanism', domainname)
        else:
            max = MAX_MX * 4
        mxnames.sort()
        return [a for mx in mxnames[:max] for a in self.dns_a(mx[1],self.A)]

    def dns_a(self, domainname, A='A'):
        """Get a list of IP addresses for a domainname.
        """
        if not domainname: return []
<<<<<<< HEAD
        if self.strict > 1:
            alist = self.dns(domainname, A)
            if len(alist) == 0:
                raise AmbiguityWarning(
                        'No %s records found for'%A, domainname)
            else:
                return alist
        return self.dns(domainname, A)
=======
        r = self.dns(domainname, A)
        if self.strict > 1 and len(r) == 0:
            raise AmbiguityWarning(
                    'No %s records found for'%A, domainname)
        if A == 'AAAA' and bytes is str:
          # work around pydns inconsistency plus python2 bytes/str ambiguity
          return [Bytes(ip) for ip in r]
        return r
>>>>>>> e18d1a7d

    def validated_ptrs(self):
        """Figure out the validated PTR domain names for the connect IP."""
# To prevent DoS attacks, more than 10 PTR names MUST NOT be looked up
        if self.strict:
            max = MAX_PTR
            if self.strict > 1:
                #Break out the number of PTR records returned for testing
                try:
                    ptrnames = self.dns_ptr(self.i)
                    if len(ptrnames) > max:
                        warning = 'More than %d PTR records returned' % max
<<<<<<< HEAD
                        raise AmbiguityWarning(warning, self.i)
                except:
                    pass
=======
                        raise AmbiguityWarning(warning, self.c)
                    else:
                        if len(ptrnames) == 0:
                            raise AmbiguityWarning(
                                'No PTR records found for ptr mechanism', self.c)
                except:
                    raise AmbiguityWarning(
                      'No PTR records found for ptr mechanism', self.c)
>>>>>>> e18d1a7d
        else:
            max = MAX_PTR * 4
        cidrlength = self.cidrmax
        return [p for p in self.dns_ptr(self.i)[:max]
            if self.cidrmatch(self.dns_a(p,self.A),cidrlength)]

    def dns_ptr(self, i):
        """Get a list of domain names for an IP address."""
        return self.dns('%s.%s.arpa'%(reverse_dots(i),self.v), 'PTR')

    # We have to be careful which additional DNS RRs we cache.  For
    # instance, PTR records are controlled by the connecting IP, and they
    # could poison our local cache with bogus A and MX records.  

    SAFE2CACHE = {
      ('MX','A'): None,
      ('MX','MX'): None,
      ('CNAME','A'): None,
      ('A','A'): None,
      ('AAAA','AAAA'): None,
      ('PTR','PTR'): None,
      ('TXT','TXT'): None,
      ('SPF','SPF'): None
    }

    # FIXME: move to dnsplug
    def dns(self, name, qtype, cnames=None, ignore_void=False):
        """DNS query.

        If the result is in cache, return that.  Otherwise pull the
        result from DNS, and cache ALL answers, so additional info
        is available for further queries later.

        CNAMEs are followed.

        If there is no data, [] is returned.

        pre: qtype in ['A', 'AAAA', 'MX', 'PTR', 'TXT', 'SPF']
        post: isinstance(__return__, types.ListType)
        """
<<<<<<< HEAD
        if not reduce(lambda x,y:x and 0 < len(y) < 64, name.split('.'),True):
            return []   # invalid DNS name (too long or empty)
        result = self.cache.get( (name, qtype) )
        cname = None

        if not result:
            safe2cache = query.SAFE2CACHE
            for k, v in DNSLookup(name, qtype, self.strict,self.timeout):
                if k == (name, 'CNAME'):
                    cname = v
                if (qtype,k[1]) in safe2cache:
                    self.cache.setdefault(k, []).append(v)
=======
        if not name:
            raise Exception('Invalid query')
        name = str(name)
        if name.endswith('.'): name = name[:-1]
        if not reduce(lambda x, y: x and 0 < len(y) < 64, name.split('.'), True):
            return []   # invalid DNS name (too long or empty)
        name = name.lower()
        result = self.cache.get( (name, qtype), [])
        if result: return result
        cnamek = (name,'CNAME')
        cname = self.cache.get( cnamek )

        if cname:
            cname = cname[0]
        else:
            safe2cache = query.SAFE2CACHE
            if self.querytime < 0:
                raise TempError('DNS Error: exceeded max query lookup time')
            if self.querytime < self.timeout and self.querytime > 0:
                timeout = self.querytime
            else:
                timeout = self.timeout
            timethen = time.time()
            for k, v in DNSLookup(name, qtype, self.strict, timeout):
                # Force case insensitivity in cache, DNS servers often
                # return random case in domain part of answers.
                k = (k[0].lower(), k[1]) 
                if k == cnamek:
                    cname = v
                if k[1] == 'CNAME' or (qtype,k[1]) in safe2cache:
                    self.cache.setdefault(k, []).append(v)
                    #if ans and qtype == k[1]:
                    #    self.cache.setdefault((name,qtype), []).append(v)
>>>>>>> e18d1a7d
            result = self.cache.get( (name, qtype), [])
            if self.querytime > 0:
                self.querytime = self.querytime - (time.time()-timethen)
        if not result and cname:
            if not cnames:
                cnames = {}
            elif len(cnames) >= MAX_CNAME:
                #return result    # if too many == NX_DOMAIN
                raise PermError('Length of CNAME chain exceeds %d' % MAX_CNAME)
            cnames[name] = cname
            if cname.lower().rstrip('.') in cnames:
                if self.strict > 1: raise AmbiguityWarning('CNAME loop', cname)
            else:
                result = self.dns(cname, qtype, cnames=cnames)
                if result:
                    self.cache[(name,qtype)] = result
        if not result and not ignore_void:
            self.void_lookups += 1
            if self.void_lookups > MAX_VOID_LOOKUPS:
                raise PermError('Void lookup limit of %d exceeded' % MAX_VOID_LOOKUPS)
        return result

    def cidrmatch(self, ipaddrs, n):
<<<<<<< HEAD
        """Match connect IP against a list of other IP addresses."""
        try:
            if self.v == 'ip6':
                MASK = 0xFFFFFFFFFFFFFFFFFFFFFFFFFFFFFFFFL
                bin = bin2long6
            else:
                MASK = 0xFFFFFFFFL
                bin = addr2bin
            c = ~(MASK >> n) & MASK & self.ip
            for ip in [bin(ip) for ip in ipaddrs]:
                if c == ~(MASK >> n) & MASK & ip: return True
        except socket.error: pass
        return False

    def get_header(self, res, receiver=None, **kv):
=======
        """Match connect IP against a CIDR network of other IP addresses.

        Examples:
        >>> c = query(s='strong-bad@email.example.com',
        ...           h='mx.example.org', i='192.0.2.3')
        >>> c.p = 'mx.example.org'
        >>> c.r = 'example.com'

        >>> c.cidrmatch(['192.0.2.3'],32)
        True
        >>> c.cidrmatch(['192.0.2.2'],32)
        False
        >>> c.cidrmatch(['192.0.2.2'],31)
        True

        >>> six = query(s='strong-bad@email.example.com',
        ...           h='mx.example.org', i='2001:0db8:0:0:0:0:0:0001')
        >>> six.p = 'mx.example.org'
        >>> six.r = 'example.com'

        >>> six.cidrmatch(['2001:0DB8::'],127)
        True
        >>> six.cidrmatch(['2001:0DB8::'],128)
        False
        >>> six.cidrmatch(['2001:0DB8:0:0:0:0:0:0001'],128)
        True
        """
        try:
            try:
                for netwrk in [ipaddress.ip_network(ip) for ip in ipaddrs]:
                    network = netwrk.supernet(new_prefix=n)
                    if isinstance(self.iplist, bool):
                        if network.__contains__(self.ipaddr):
                            return True
                    else:
                        if n < self.cidrmax:
                            self.iplist.append(network)
                        else:
                            self.iplist.append(network.ip)
            except AttributeError:
                for netwrk in [ipaddress.IPNetwork(ip,strict=False) for ip in ipaddrs]:
                    network = netwrk.supernet(new_prefix=n)
                    if isinstance(self.iplist, bool):
                        if network.__contains__(self.ipaddr):
                            return True
                    else:
                        if n < self.cidrmax:
                            self.iplist.append(network)
                        else:
                            self.iplist.append(network.ip)
        except ValueError as x:
            raise PermError(str(x))
        return False

    def parse_header_ar(self, val):
        """Set SPF values from RFC 5451 Authentication Results header.
        
        Useful when SPF has already been run on a trusted gateway machine.

        Expects the entire header as an input.

        Examples:
        >>> q = query('192.0.2.3','strong-bad@email.example.com','mx.example.org')
        >>> q.mechanism = 'unknown'
        >>> p = q.parse_header_ar('''Authentication-Results: bmsi.com; spf=neutral \\n     (abuse@kitterman.com: 192.0.2.3 is neither permitted nor denied by domain of email.example.com) \\n     smtp.mailfrom=email.example.com \\n    (sender=strong-bad@email.example.com; helo=mx.example.org; client-ip=192.0.2.3; receiver=abuse@kitterman.com; mechanism=?all)''')
        >>> q.get_header(q.result, header_type='authres', aid='bmsi.com')
        'Authentication-Results: bmsi.com; spf=neutral (unknown: 192.0.2.3 is neither permitted nor denied by domain of email.example.com) smtp.mailfrom=email.example.com (sender=email.example.com; helo=mx.example.org; client-ip=192.0.2.3; receiver=unknown; mechanism=unknown)'
        >>> p = q.parse_header_ar('''Authentication-Results: bmsi.com; spf=None (mail.bmsi.com: test; client-ip=163.247.46.150) smtp.mailfrom=admin@squiebras.cl (helo=mail.squiebras.cl; receiver=mail.bmsi.com;\\n mechanism=mx/24)''')
        >>> q.get_header(q.result, header_type='authres', aid='bmsi.com')
        'Authentication-Results: bmsi.com; spf=none (unknown: 192.0.2.3 is neither permitted nor denied by domain of email.example.com) smtp.mailfrom=admin@squiebras.cl (sender=admin@squiebras.cl; helo=mx.example.org; client-ip=192.0.2.3; receiver=unknown; mechanism=unknown)'
        """
        import authres
        # Authres expects unwrapped headers according to docs
        val = ' '.join(s.strip() for s in val.split('\n'))
        arobj = authres.AuthenticationResultsHeader.parse(val)
        # TODO extract and parse comments (not supported by authres)
        for resobj in arobj.results:
            if resobj.method == 'spf':
                self.authserv = arobj.authserv_id
                self.result = resobj.result
                if resobj.properties[0].name == 'mailfrom':
                    self.d = resobj.properties[0].value
                    self.s = resobj.properties[0].value
                if resobj.properties[0].name == 'helo':
                    self.h = resobj.properties[0].value
        return

    def parse_header_spf(self, val):
        """Set SPF values from Received-SPF header.
        
        Useful when SPF has already been run on a trusted gateway machine.

        Examples:
        >>> q = query('0.0.0.0','','')
        >>> p = q.parse_header_spf('''Pass (test) client-ip=70.98.79.77;
        ... envelope-from="evelyn@subjectsthum.com"; helo=mail.subjectsthum.com;
        ... receiver=mail.bmsi.com; mechanism=a; identity=mailfrom''')
        >>> q.get_header(q.result)
        'Pass (test) client-ip=70.98.79.77; envelope-from="evelyn@subjectsthum.com"; helo=mail.subjectsthum.com; receiver=mail.bmsi.com; mechanism=a; identity=mailfrom'
        >>> o = q.parse_header_spf('''None (mail.bmsi.com: test)
        ... client-ip=163.247.46.150; envelope-from="admin@squiebras.cl";
        ... helo=mail.squiebras.cl; receiver=mail.bmsi.com; mechanism=mx/24;
        ... x-bestguess=pass; x-helo-spf=neutral; identity=mailfrom''')
        >>> q.get_header(q.result,**o)
        'None (mail.bmsi.com: test) client-ip=163.247.46.150; envelope-from="admin@squiebras.cl"; helo=mail.squiebras.cl; receiver=mail.bmsi.com; mechanism=mx/24; x-bestguess=pass; x-helo-spf=neutral; identity=mailfrom'
        >>> o['bestguess']
        'pass'
        """
        a = val.split(None,1)
        self.result = a[0].lower()
        self.mechanism = None
        if len(a) < 2: return 'none'
        val = a[1]
        if val.startswith('('):
          pos = val.find(')')
          if pos < 0: return self.result
          self.comment = val[1:pos]
          val = val[pos+1:]
        msg = Message()
        msg.add_header('Received-SPF','; '+val)
        p = {}
        for k,v in msg.get_params(header='Received-SPF'):
          if k == 'client-ip':
            self.set_ip(v)
          elif k == 'envelope-from': self.s = v
          elif k == 'helo': self.h = v
          elif k == 'receiver': self.r = v
          elif k == 'problem': self.mech = v
          elif k == 'mechanism': self.mechanism = v
          elif k == 'identity': self.ident = v
          elif k.startswith('x-'): p[k[2:]] = v
        self.l, self.o = split_email(self.s, self.h)
        return p

    def parse_header(self, val):
        """Set SPF values from Received-SPF or RFC 5451 Authentication Results header.
        
        Useful when SPF has already been run on a trusted gateway machine. Auto
        detects the header type and parses it. Use parse_header_spf or parse_header_ar
        for each type if required.

        Examples:
        >>> q = query('0.0.0.0','','')
        >>> p = q.parse_header('''Pass (test) client-ip=70.98.79.77;
        ... envelope-from="evelyn@subjectsthum.com"; helo=mail.subjectsthum.com;
        ... receiver=mail.bmsi.com; mechanism=a; identity=mailfrom''')
        >>> q.get_header(q.result)
        'Pass (test) client-ip=70.98.79.77; envelope-from="evelyn@subjectsthum.com"; helo=mail.subjectsthum.com; receiver=mail.bmsi.com; mechanism=a; identity=mailfrom'
        >>> r = q.parse_header('''None (mail.bmsi.com: test)
        ... client-ip=163.247.46.150; envelope-from="admin@squiebras.cl";
        ... helo=mail.squiebras.cl; receiver=mail.bmsi.com; mechanism=mx/24;
        ... x-bestguess=pass; x-helo-spf=neutral; identity=mailfrom''')
        >>> q.get_header(q.result,**r)
        'None (mail.bmsi.com: test) client-ip=163.247.46.150; envelope-from="admin@squiebras.cl"; helo=mail.squiebras.cl; receiver=mail.bmsi.com; mechanism=mx/24; x-bestguess=pass; x-helo-spf=neutral; identity=mailfrom'
        >>> r['bestguess']
        'pass'
        >>> q = query('192.0.2.3','strong-bad@email.example.com','mx.example.org')
        >>> q.mechanism = 'unknown'
        >>> p = q.parse_header_ar('''Authentication-Results: bmsi.com; spf=neutral \\n     (abuse@kitterman.com: 192.0.2.3 is neither permitted nor denied by domain of email.example.com) \\n     smtp.mailfrom=email.example.com \\n     (sender=strong-bad@email.example.com; helo=mx.example.org; client-ip=192.0.2.3; receiver=abuse@kitterman.com; mechanism=?all)''')
        >>> q.get_header(q.result, header_type='authres', aid='bmsi.com')
        'Authentication-Results: bmsi.com; spf=neutral (unknown: 192.0.2.3 is neither permitted nor denied by domain of email.example.com) smtp.mailfrom=email.example.com (sender=email.example.com; helo=mx.example.org; client-ip=192.0.2.3; receiver=unknown; mechanism=unknown)'
        >>> p = q.parse_header_ar('''Authentication-Results: bmsi.com; spf=None (mail.bmsi.com: test; client-ip=163.247.46.150) smtp.mailfrom=admin@squiebras.cl (helo=mail.squiebras.cl; receiver=mail.bmsi.com; mechanism=mx/24)''')
        >>> q.get_header(q.result, header_type='authres', aid='bmsi.com')
        'Authentication-Results: bmsi.com; spf=none (unknown: 192.0.2.3 is neither permitted nor denied by domain of email.example.com) smtp.mailfrom=admin@squiebras.cl (sender=admin@squiebras.cl; helo=mx.example.org; client-ip=192.0.2.3; receiver=unknown; mechanism=unknown)'
        """

        if val.startswith('Authentication-Results:'):
            return(self.parse_header_ar(val))
        else:
            return(self.parse_header_spf(val))

    def get_header(self, res, receiver=None, header_type='spf', aid=None, **kv):
        """
        Generate Received-SPF or Authentication Results header based on the
         last lookup.

        >>> q = query(s='strong-bad@email.example.com', h='mx.example.org',
        ...           i='192.0.2.3')
        >>> q.r='abuse@kitterman.com'
        >>> q.check(spf='v=spf1 ?all')
        ('neutral', 250, 'access neither permitted nor denied')
        >>> q.get_header('neutral')
        'Neutral (abuse@kitterman.com: 192.0.2.3 is neither permitted nor denied by domain of email.example.com) client-ip=192.0.2.3; envelope-from="strong-bad@email.example.com"; helo=mx.example.org; receiver=abuse@kitterman.com; mechanism=?all; identity=mailfrom'

        >>> q.check(spf='v=spf1 redirect=controlledmail.com exp=_exp.controlledmail.com')
        ('fail', 550, 'SPF fail - not authorized')
        >>> q.get_header('fail')
        'Fail (abuse@kitterman.com: domain of email.example.com does not designate 192.0.2.3 as permitted sender) client-ip=192.0.2.3; envelope-from="strong-bad@email.example.com"; helo=mx.example.org; receiver=abuse@kitterman.com; mechanism=-all; identity=mailfrom'
    
        >>> q.check(spf='v=spf1 ip4:192.0.0.0/8 ?all moo')
        ('permerror', 550, 'SPF Permanent Error: Unknown mechanism found: moo')
        >>> q.get_header('permerror')
        'PermError (abuse@kitterman.com: permanent error in processing domain of email.example.com: Unknown mechanism found) client-ip=192.0.2.3; envelope-from="strong-bad@email.example.com"; helo=mx.example.org; receiver=abuse@kitterman.com; problem=moo; identity=mailfrom'

        >>> q.check(spf='v=spf1 ip4:192.0.0.0/8 ~all')
        ('pass', 250, 'sender SPF authorized')
        >>> q.get_header('pass')
        'Pass (abuse@kitterman.com: domain of email.example.com designates 192.0.2.3 as permitted sender) client-ip=192.0.2.3; envelope-from="strong-bad@email.example.com"; helo=mx.example.org; receiver=abuse@kitterman.com; mechanism="ip4:192.0.0.0/8"; identity=mailfrom'

        >>> q.check(spf='v=spf1 ?all')
        ('neutral', 250, 'access neither permitted nor denied')
        >>> q.get_header('neutral', header_type = 'authres', aid='bmsi.com')
        'Authentication-Results: bmsi.com; spf=neutral (abuse@kitterman.com: 192.0.2.3 is neither permitted nor denied by domain of email.example.com) smtp.mailfrom=email.example.com (sender=strong-bad@email.example.com; helo=mx.example.org; client-ip=192.0.2.3; receiver=abuse@kitterman.com; mechanism=?all)'

        >>> p = query(s='strong-bad@email.example.com', h='mx.example.org',
        ...           i='192.0.2.3')
        >>> p.r='abuse@kitterman.com'
        >>> p.check(spf='v=spf1 redirect=controlledmail.com exp=_exp.controlledmail.com')
        ('fail', 550, 'SPF fail - not authorized')
        >>> p.ident = 'helo'
        >>> p.get_header('fail', header_type = 'authres', aid='bmsi.com')
        'Authentication-Results: bmsi.com; spf=fail (abuse@kitterman.com: domain of email.example.com does not designate 192.0.2.3 as permitted sender) smtp.helo=mx.example.org (sender=strong-bad@email.example.com; client-ip=192.0.2.3; receiver=abuse@kitterman.com; mechanism=-all)'

        >>> q.check(spf='v=spf1 ?all')
        ('neutral', 250, 'access neither permitted nor denied')
        >>> try: q.get_header('neutral', header_type = 'dkim')
        ... except SyntaxError as x: print(x)
        Unknown results header type: dkim
        """
        # If type is Authentication Results header (spf/authres)
        if header_type == 'authres':
            if not aid:
                raise SyntaxError('authserv-id missing for Authentication Results header type, see RFC5451 2.3')
            import authres

>>>>>>> e18d1a7d
        if not receiver:
            receiver = self.r
        client_ip = self.c
        helo = quote_value(self.h)
        resmap = { 'pass': 'Pass', 'neutral': 'Neutral', 'fail': 'Fail',
                'softfail': 'SoftFail', 'none': 'None',
                'temperror': 'TempError', 'permerror': 'PermError' }
        identity = self.ident
        if identity == 'helo':
            envelope_from = None
        else:
            envelope_from = quote_value(self.s)
        tag = resmap[res]
        if res == 'permerror' and self.mech:
            problem = quote_value(' '.join(self.mech))
        else:
            problem = None
        mechanism = quote_value(self.mechanism)
<<<<<<< HEAD
        res = ['%s (%s: %s)' % (tag,receiver,self.get_header_comment(res))]
        for k in ('client_ip','envelope_from','helo','receiver',
          'problem','mechanism'):
            v = locals()[k]
            if v: res.append('%s=%s;'%(k.replace('_','-'),v))
        for k,v in kv.items():
            if v: res.append('x-%s=%s;'%(k.replace('_','-'),quote_value(v)))
        # do identity last so we can easily drop the trailing ';'
        res.append('%s=%s'%('identity',identity))
        return ' '.join(res)
=======
        if hasattr(self,'comment'):
          comment = self.comment
        else:
          comment = '%s: %s' % (receiver,self.get_header_comment(res))
        res = ['%s (%s)' % (tag,comment)]
        if header_type == 'spf':
            for k in ('client_ip','envelope_from','helo','receiver',
                'problem','mechanism'):
                v = locals()[k]
                if v: res.append('%s=%s;'%(k.replace('_','-'),v))
            for k,v in sorted(list(kv.items())):
                if v: res.append('x-%s=%s;'%(k.replace('_','-'),quote_value(v)))
            # do identity last so we can easily drop the trailing ';'
            res.append('%s=%s'%('identity',identity))
            return ' '.join(res)
        elif header_type == 'authres':
            if envelope_from:
                return str(authres.AuthenticationResultsHeader(authserv_id = aid, \
                    results = [authres.SPFAuthenticationResult(result = tag, \
                    result_comment = comment, smtp_mailfrom = self.d, \
                    smtp_mailfrom_comment = \
                    'sender={0}; helo={1}; client-ip={2}; receiver={3}; mechanism={4}'.format(self.s, \
                    self.h, self.c, self.r, mechanism))]))
            else:
                return str(authres.AuthenticationResultsHeader(authserv_id = aid, \
                    results = [authres.SPFAuthenticationResult(result = tag, \
                    result_comment = comment, smtp_helo = self.h, \
                    smtp_helo_comment = \
                    'sender={0}; client-ip={1}; receiver={2}; mechanism={3}'.format(self.s, \
                    self.c, self.r, mechanism))]))
        else:
            raise SyntaxError('Unknown results header type: {0}'.format(header_type))
>>>>>>> e18d1a7d

    def get_header_comment(self, res):
        """Return comment for Received-SPF header.  """
        sender = self.o
        if res == 'pass':
            return \
                "domain of %s designates %s as permitted sender" \
                % (sender, self.c)
        elif res == 'softfail': return \
      "transitioning domain of %s does not designate %s as permitted sender" \
            % (sender, self.c)
        elif res == 'neutral': return \
            "%s is neither permitted nor denied by domain of %s" \
                % (self.c, sender)
        elif res == 'none': return \
            "%s is neither permitted nor denied by domain of %s" \
                  % (self.c, sender)
            #"%s does not designate permitted sender hosts" % sender
        elif res == 'permerror': return \
            "permanent error in processing domain of %s: %s" \
                  % (sender, self.prob)
        elif res == 'temperror': return \
              "temporary error in processing during lookup of %s" % sender
        elif res == 'fail': return \
              "domain of %s does not designate %s as permitted sender" \
              % (sender, self.c)
        raise ValueError("invalid SPF result for header comment: "+res)

def split_email(s, h):
    """Given a sender email s and a HELO domain h, create a valid tuple
    (l, d) local-part and domain-part.

    >>> split_email('', 'wayforward.net')
    ('postmaster', 'wayforward.net')

    >>> split_email('foo.com', 'wayforward.net')
    ('postmaster', 'foo.com')

    >>> split_email('terry@wayforward.net', 'optsw.com')
    ('terry', 'wayforward.net')
    """
    if not s:
        return 'postmaster', h
    else:
        parts = s.split('@', 1)
        if parts[0] == '':
            parts[0] = 'postmaster'
        if len(parts) == 2:
            return tuple(parts)
        else:
            return 'postmaster', s

def quote_value(s):
<<<<<<< HEAD
    r"""Quote the value for a key-value pair in Received-SPF header field
    if needed.  No quoting needed for a dot-atom value.

    >>> quote_value('foo@bar.com')
    '"foo@bar.com"'
    >>> quote_value('mail.example.com')
    'mail.example.com'
    >>> quote_value('A:1.2.3.4')
    '"A:1.2.3.4"'
    >>> quote_value('abc"def')
    '"abc\\"def"'
    >>> quote_value(r'abc\def')
    '"abc\\\\def"'
    >>> quote_value('abc..def')
    '"abc..def"'
    >>> quote_value('')
    '""'
    >>> quote_value('-all\x00')
    '"-all\\x00"'
=======
    """Quote the value for a key-value pair in Received-SPF header field
    if needed.  No quoting needed for a dot-atom value.

    Examples:
    >>> quote_value('foo@bar.com')
    '"foo@bar.com"'
    
    >>> quote_value('mail.example.com')
    'mail.example.com'

    >>> quote_value('A:1.2.3.4')
    '"A:1.2.3.4"'

    >>> quote_value('abc"def')
    '"abc\\\\"def"'

    >>> quote_value(r'abc\def')
    '"abc\\\\\\\\def"'

    >>> quote_value('abc..def')
    '"abc..def"'

    >>> quote_value('')
    '""'

>>>>>>> e18d1a7d
    >>> quote_value(None)
    """
    if s is None or RE_DOT_ATOM.match(s):
      return s
    return '"' + s.replace('\\',r'\\').replace('"',r'\"'
                ).replace('\x00',r'\x00') + '"'

def parse_mechanism(str, d):
    """Breaks A, MX, IP4, and PTR mechanisms into a (name, domain,
    cidr,cidr6) tuple.  The domain portion defaults to d if not present,
    the cidr defaults to 32 if not present.

    Examples:

    >>> parse_mechanism('a', 'foo.com')
    ('a', 'foo.com', None, None)
<<<<<<< HEAD
    >>> parse_mechanism('exists','foo.com')
    ('exists', None, None, None)
=======

    >>> parse_mechanism('exists','foo.com')
    ('exists', None, None, None)

>>>>>>> e18d1a7d
    >>> parse_mechanism('a:bar.com', 'foo.com')
    ('a', 'bar.com', None, None)
    >>> parse_mechanism('a/24', 'foo.com')
    ('a', 'foo.com', 24, None)
<<<<<<< HEAD
    >>> parse_mechanism('A:foo:bar.com/16//48', 'foo.com')
    ('a', 'foo:bar.com', 16, 48)
=======

    >>> parse_mechanism('A:foo:bar.com/16//48', 'foo.com')
    ('a', 'foo:bar.com', 16, 48)

>>>>>>> e18d1a7d
    >>> parse_mechanism('-exists:%{i}.%{s1}.100/86400.rate.%{d}','foo.com')
    ('-exists', '%{i}.%{s1}.100/86400.rate.%{d}', None, None)
    >>> parse_mechanism('mx:%%%_/.Claranet.de/27','foo.com')
    ('mx', '%%%_/.Claranet.de', 27, None)
<<<<<<< HEAD
    >>> parse_mechanism('mx:%{d}//97','foo.com')
    ('mx', '%{d}', None, 97)
=======

    >>> parse_mechanism('mx:%{d}//97','foo.com')
    ('mx', '%{d}', None, 97)

>>>>>>> e18d1a7d
    >>> parse_mechanism('iP4:192.0.0.0/8','foo.com')
    ('ip4', '192.0.0.0', 8, None)
    """

    a = RE_DUAL_CIDR.split(str)
    if len(a) == 3:
        str, cidr6 = a[0], int(a[1])
    else:
        cidr6 = None
    a = RE_CIDR.split(str)
    if len(a) == 3:
        str, cidr = a[0], int(a[1])
    else:
        cidr = None

    a = str.split(':', 1)
    if len(a) < 2:
        str = str.lower()
        if str == 'exists': d = None
        return str, d, cidr, cidr6
    return a[0].lower(), a[1], cidr, cidr6

def reverse_dots(name):
    """Reverse dotted IP addresses or domain names.

    Examples:

    >>> reverse_dots('192.168.0.145')
    '145.0.168.192'
    >>> reverse_dots('email.example.com')
    'com.example.email'
    """
    a = name.split('.')
    a.reverse()
    return '.'.join(a)

def domainmatch(ptrs, domainsuffix):
    """grep for a given domain suffix against a list of validated PTR
    domain names.

    Examples:

    >>> domainmatch(['FOO.COM'], 'foo.com')
    1
    >>> domainmatch(['moo.foo.com'], 'FOO.COM')
    1
    >>> domainmatch(['moo.bar.com'], 'foo.com')
    0
    """
    domainsuffix = domainsuffix.lower()
    for ptr in ptrs:
        ptr = ptr.lower()
        if ptr == domainsuffix or ptr.endswith('.' + domainsuffix):
            return True

    return False

<<<<<<< HEAD
def addr2bin(str):
    """Convert a string IPv4 address into an unsigned integer.

    Examples:

    >>> addr2bin('127.0.0.1')
    2130706433L
    >>> addr2bin('127.0.0.1') == socket.INADDR_LOOPBACK
    1
    >>> addr2bin('255.255.255.254')
    4294967294L
    >>> addr2bin('192.168.0.1')
    3232235521L

    Unlike DNS.addr2bin, the n, n.n, and n.n.n forms for IP addresses
    are handled as well:

    >>> addr2bin('10.65536')
    167837696L
    >>> 10 * (2 ** 24) + 65536
    167837696
    >>> addr2bin('10.93.512')
    173867520L
    >>> 10 * (2 ** 24) + 93 * (2 ** 16) + 512
    173867520
    """
    return struct.unpack("!L", socket.inet_aton(str))[0]

def bin2long6(str):
    """Convert binary IP6 address into an unsigned Python long integer."""
    h, l = struct.unpack("!QQ", str)
    return h << 64 | l

if hasattr(socket,'has_ipv6') and socket.has_ipv6:
    def inet_ntop(s):
        return socket.inet_ntop(socket.AF_INET6,s)
    def inet_pton(s):
        return socket.inet_pton(socket.AF_INET6,s)
else:
    from SPF.pyip6 import inet_ntop, inet_pton

=======
>>>>>>> e18d1a7d
def expand_one(expansion, str, joiner):
    if not str:
        return expansion
    ln, reverse, delimiters = RE_ARGS.split(str)[1:4]
    if not delimiters:
        delimiters = '.'
    expansion = split(expansion, delimiters, joiner)
    if reverse: expansion.reverse()
    if ln: expansion = expansion[-int(ln)*2+1:]
    return ''.join(expansion)

def split(str, delimiters, joiner=None):
    """Split a string into pieces by a set of delimiter characters.  The
    resulting list is delimited by joiner, or the original delimiter if
    joiner is not specified.

    Examples:

    >>> split('192.168.0.45', '.')
    ['192', '.', '168', '.', '0', '.', '45']
    >>> split('terry@wayforward.net', '@.')
    ['terry', '@', 'wayforward', '.', 'net']
    >>> split('terry@wayforward.net', '@.', '.')
    ['terry', '.', 'wayforward', '.', 'net']
    """
    result, element = [], ''
    for c in str:
        if c in delimiters:
            result.append(element)
            element = ''
            if joiner:
                result.append(joiner)
            else:
                result.append(c)
        else:
            element += c
    result.append(element)
    return result

def insert_libspf_local_policy(spftxt, local=None):
    """Returns spftxt with local inserted just before last non-fail
    mechanism.  This is how the libspf{2} libraries handle "local-policy".
    
    Examples:

    >>> insert_libspf_local_policy('v=spf1 -all')
    'v=spf1 -all'
    >>> insert_libspf_local_policy('v=spf1 -all','mx')
    'v=spf1 -all'
    >>> insert_libspf_local_policy('v=spf1','a mx ptr')
    'v=spf1 a mx ptr'
    >>> insert_libspf_local_policy('v=spf1 mx -all','a ptr')
    'v=spf1 mx a ptr -all'
    >>> insert_libspf_local_policy('v=spf1 mx -include:foo.co +all','a ptr')
    'v=spf1 mx a ptr -include:foo.co +all'

    # FIXME: is this right?  If so, "last non-fail" is a bogus description.
    >>> insert_libspf_local_policy('v=spf1 mx ?include:foo.co +all','a ptr')
    'v=spf1 mx a ptr ?include:foo.co +all'
    >>> spf='v=spf1 ip4:1.2.3.4 -a:example.net -all'
    >>> local='ip4:192.0.2.3 a:example.org'
    >>> insert_libspf_local_policy(spf,local)
    'v=spf1 ip4:1.2.3.4 ip4:192.0.2.3 a:example.org -a:example.net -all'
    """
    # look to find the all (if any) and then put local
    # just after last non-fail mechanism.  This is how
    # libspf2 handles "local policy", and some people
    # apparently find it useful (don't ask me why).
    if not local: return spftxt
    spf = spftxt.split()[1:]
    if spf:
        # local policy is SPF mechanisms/modifiers with no
        # 'v=spf1' at the start
        spf.reverse() #find the last non-fail mechanism
        for mech in spf:
        # map '?' '+' or '-' to 'neutral' 'pass'
        # or 'fail'
            if not RESULTS.get(mech[0]):
                # actually finds last mech with default result
                where = spf.index(mech)
                spf[where:where] = [local]
                spf.reverse()
                local = ' '.join(spf)
                break
        else:
            return spftxt # No local policy adds for v=spf1 -all
    # Processing limits not applied to local policy.  Suggest
    # inserting 'local' mechanism to handle this properly
    #MAX_LOOKUP = 100 
    return 'v=spf1 '+local

if sys.version_info[0] == 2:
  def to_ascii(s):
      "Raise PermError if arg is not 7-bit ascii."
      try:
        return s.encode('ascii')
      except UnicodeError:
        raise PermError('Non-ascii characters found',repr(s))
else:
  def to_ascii(s):
      "Raise PermError if arg is not 7-bit ascii."
      try:
        return s.decode('ascii')
      except UnicodeError:
        raise PermError('Non-ascii characters found',repr(s))

def _test():
    import doctest, spf
    return doctest.testmod(spf)

<<<<<<< HEAD
=======

>>>>>>> e18d1a7d
if __name__ == '__main__':
    import getopt
    try:
       opts,argv = getopt.getopt(sys.argv[1:],"hvs:",
        ["help","verbose","strict"])
    except getopt.GetoptError as err:
       print(str(err))
       print(USAGE)
       sys.exit(2)
    verbose = False
    strict = True
    for o,a in opts:
        if o in ('-v','--verbose'):
           verbose = True
        if o in ('-s','--strict'):
           strict = int(a)
        elif o in ('-h','--help'):
           print(USAGE)
    if len(argv) == 0:
        print(USAGE)
        _test()
<<<<<<< HEAD
    elif len(sys.argv) == 2:
        try:
            q = query(i='127.0.0.1', s='localhost', h='unknown',
                receiver=socket.gethostname())
            print q.dns_spf(sys.argv[1])
        except TempError, x:
            print "Temporary DNS error: ", x
        except PermError, x:
            print "PermError: ", x
    elif len(sys.argv) == 4:
        print check(i=sys.argv[1], s=sys.argv[2], h=sys.argv[3],
            receiver=socket.gethostname())
    elif len(sys.argv) == 5:
        i, s, h = sys.argv[2:]
        q = query(i=i, s=s, h=h, receiver=socket.gethostname(),
            strict=False)
        print q.check(sys.argv[1]),q.mechanism
        if q.perm_error and q.perm_error.ext:
            print q.perm_error.ext
        if q.options: print q.options
=======
    elif len(argv) == 1:
        try:
            q = query(i='127.0.0.1', s='localhost', h='unknown',
                receiver=socket.gethostname())
            print(q.dns_spf(argv[0]))
        except TempError as x:
            print("Temporary DNS error: ", x)
        except PermError as x:
            print("PermError: ", x)
    elif len(argv) == 3:
        i, s, h = argv
        q = query(i=i, s=s, h=h,receiver=socket.gethostname(),verbose=verbose,
                strict=strict)
        r = q.check()
        print('result:',r,q.mechanism)
        if r[0] == 'none':
          print('guessed:',q.best_guess(),q.mechanism)
        if q.perm_error and q.perm_error.ext:
            print('lax:',q.perm_error.ext)
        if q.iplist:
            for ip in q.iplist:
                print(ip)
    elif len(argv) == 4:
        i, s, h = argv[1:]
        q = query(i=i, s=s, h=h, receiver=socket.gethostname(),
            strict=False, verbose=verbose)
        r = q.check(argv[0])
        print('result:',r,q.mechanism)
        if r[0] == 'none':
          print('guessed:',q.best_guess(),q.mechanism)
        if q.perm_error and q.perm_error.ext:
            print('lax:',q.perm_error.ext)
>>>>>>> e18d1a7d
    else:
        print(USAGE)<|MERGE_RESOLUTION|>--- conflicted
+++ resolved
@@ -32,188 +32,8 @@
 """
 
 # CVS Commits since last release (2.0.12):
-# $Log$
-<<<<<<< HEAD
-# Revision 1.145  2008/04/23 21:01:16  customdesigned
-# Show errors for command line queries.
-#
-# Revision 1.144  2008/04/23 20:54:23  customdesigned
-# Current draft test suite, query timeout param, empty-exp handling.
-#
-# Revision 1.143  2008/03/27 01:40:33  customdesigned
-# Check for valid DNS label.
-#
-# Revision 1.142  2007/03/29 19:38:37  customdesigned
-# Remove trailing ';' again.  Fix Received-SPF header tests.
-#
-# Revision 1.141  2007/03/27 20:55:00  customdesigned
-# Change '_' to '-'.
-#
-# Revision 1.140  2007/03/27 02:53:10  customdesigned
-# Fix Received-SPF format.  Take additional key-value pairs as keyword parameters.
-#
-# Revision 1.139  2007/03/17 19:08:59  customdesigned
-# For default modifier, follow in lax mode, ignore in strict mode,
-# return ambiguous in harsh mode.
-#
-# Revision 1.138  2007/03/17 18:20:00  customdesigned
-# Default modifier is obsolete.  Retab (expandtab) spf.py
-#
-# Revision 1.137  2007/03/13 20:14:10  customdesigned
-# Missing parentheses.
-#
-# Revision 1.136  2007/02/09 04:44:00  kitterma
-# Get rid of problematic PTR ambiguity warning.
-#
-# Revision 1.135  2007/02/03 23:13:30  customdesigned
-# Use raw docstring to simplify quoting.
-#
-# Revision 1.134  2007/01/26 05:06:41  customdesigned
-# Tweaks for epydoc.
-# Design for test in type99.py, test cases.
-# Null byte test case for quote_value.
-#
-# Revision 1.133  2007/01/19 23:25:33  customdesigned
-# Fix validated_ptrs and best_guess.
-#
-# Revision 1.132  2007/01/17 00:47:17  customdesigned
-# Test for and fix illegal implicit mechanisms.
-#
-# Revision 1.131  2007/01/16 23:54:58  customdesigned
-# Test and fix for invalid domain-spec.
-#
-# Revision 1.130  2007/01/15 02:21:10  customdesigned
-# Forget op= on redirect.
-#
-# Revision 1.129  2007/01/14 23:01:58  customdesigned
-# Consolidate duplicate modifier handling.
-#
-# Revision 1.128  2007/01/14 22:56:56  customdesigned
-# op= draft actually uses '.' for separator.
-#
-# Revision 1.127  2007/01/14 05:07:16  customdesigned
-# PermError for duplicate redirect even in lax mode.
-#
-# Revision 1.126  2007/01/14 05:05:25  customdesigned
-# Permerror for duplicate exp= or redirect=
-#
-# Revision 1.125  2007/01/14 04:56:25  customdesigned
-# Parse op= to create a dictionary of option keywords.
-#
-# Revision 1.124  2007/01/13 20:08:54  customdesigned
-# Make exp= compliant with 6.2/4
-#
-# Revision 1.123  2007/01/11 18:49:37  customdesigned
-# Add mechanism to Received-SPF header.
-#
-# Revision 1.122  2007/01/11 18:25:54  customdesigned
-# Record matching mechanism.
-#
-# Revision 1.121  2006/12/30 17:01:52  customdesigned
-# Missed a spot for new result names.
-#
-# Revision 1.120  2006/12/28 04:54:21  customdesigned
-# Skip optional trailing ";" in Received-SPF
-#
-# Revision 1.119  2006/12/28 04:37:12  customdesigned
-# Forgot semicolons.
-#
-# Revision 1.118  2006/12/28 04:04:27  customdesigned
-# Optimize get_header to remove useless key-value pairs.
-#
-# Revision 1.117  2006/12/23 06:31:16  customdesigned
-# Fully quote values in key-value pairs.
-#
-# Revision 1.116  2006/12/23 01:54:54  customdesigned
-# Properly quote key-value pairs in Received-SPF header.  Add test
-# case extension to test it.  Test python IP6 parsing.
-#
-# Revision 1.115  2006/12/22 21:56:37  customdesigned
-# Index error reporting non-mech permerror.
-#
-# Revision 1.114  2006/12/19 02:09:55  customdesigned
-# Remove trailing comma in lax mode.
-#
-# Revision 1.113  2006/12/18 21:34:37  kitterma
-# Updated README to include dnspython. Fixed typo in last commit message.
-#
-# Revision 1.112  2006/12/18 16:58:11  kitterma
-# Added specific error message for mechanisms separated by a comma.
-#
-# Revision 1.111  2006/12/16 21:01:47  customdesigned
-# Move pure python ip6 support to driver package.
-#
-# Revision 1.110  2006/12/16 20:45:58  customdesigned
-# Update version.
-#
-# Revision 1.109  2006/12/16 20:45:23  customdesigned
-# Move dns drivers to package directory.
-#
-# Revision 1.108  2006/11/08 01:27:00  customdesigned
-# Return all key-value-pairs in Received-SPF header for all results.
-#
-# Revision 1.107  2006/11/04 21:58:12  customdesigned
-# Prevent cache poisoning by bogus additional RRs in PTR DNS response.
-#
-# Revision 1.106  2006/10/16 20:48:24  customdesigned
-# More DOS limit tests.
-#
-# Revision 1.105  2006/10/07 22:06:28  kitterma
-# Pass strict status to DNSLookup - will be needed for TCP failover.
-#
-# Revision 1.104  2006/10/07 21:59:37  customdesigned
-# long/empty label tests and fix.
-#
-# Revision 1.103  2006/10/07 18:16:20  customdesigned
-# Add tests for and fix RE_TOPLAB.
-#
-# Revision 1.102  2006/10/05 13:57:15  customdesigned
-# Remove isSPF and make missing space after version tag a warning.
-#
-# Revision 1.101  2006/10/05 13:39:11  customdesigned
-# SPF version tag is case insensitive.
-#
-# Revision 1.100  2006/10/04 02:14:04  customdesigned
-# Remove incomplete saving of result.  Was messing up bmsmilter.  Would
-# be useful if done consistently - and disabled when passing spf= to check().
-#
-# Revision 1.99  2006/10/03 21:00:26  customdesigned
-# Correct fat fingered merge error.
-#
-# Revision 1.98  2006/10/03 17:35:45  customdesigned
-# Provide python inet_ntop and inet_pton when not socket.has_ipv6
-#
-# Revision 1.97  2006/10/02 17:10:13  customdesigned
-# Test and fix for uppercase macros.
-#
-# Revision 1.96  2006/10/01 01:27:54  customdesigned
-# Switch to pymilter lax processing convention:
-# Always return strict result, extended result in q.perm_error.ext
-#
-# Revision 1.95  2006/09/30 22:53:44  customdesigned
-# Fix getp to obey SHOULDs in RFC.
-#
-# Revision 1.94  2006/09/30 22:23:25  customdesigned
-# p macro tests and fixes
-#
-# Revision 1.93  2006/09/30 20:57:06  customdesigned
-# Remove generator expression for compatibility with python2.3.
-#
-# Revision 1.92  2006/09/30 19:52:52  customdesigned
-# Removed redundant flag and unneeded global.
-#
-# Revision 1.91  2006/09/30 19:37:49  customdesigned
-# Missing L
-#
-# Revision 1.90  2006/09/30 19:29:58  customdesigned
-# pydns returns AAAA RR as binary string
-#
-# Revision 1.89  2006/09/29 20:23:11  customdesigned
-# Optimize cidrmatch
-=======
 # Revision 1.108.2.152  2016/04/26 03:57:04  kitterma
 #   * Set version and update changelog for 2.0.13 development.
->>>>>>> e18d1a7d
 #
 # Revision 1.108.2.151  2016/04/26 03:53:04  kitterma
 #   * Catch ValueError due to improper IP address in connect IP or in ip4/ip6
@@ -221,15 +41,9 @@
 #
 # See pyspf_changelog.txt for earlier CVS commits.
 
-<<<<<<< HEAD
-__author__ = "Terence Way"
-__email__ = "terry@wayforward.net"
-__version__ = "2.1: January 22, 2007"
-=======
 __author__ = "Terence Way, Stuart Gathman, Scott Kitterman"
 __email__ = "pyspf@openspf.org"
-__version__ = "2.0.13: UNRELEASED"
->>>>>>> e18d1a7d
+__version__ = "2.1: UNRELEASED"
 MODULE = 'spf'
 
 USAGE = """To check an incoming mail request:
@@ -276,94 +90,12 @@
         print('ipaddr module required: http://code.google.com/p/ipaddr-py/')
 
 
-<<<<<<< HEAD
 def DNSLookup(name, qtype, strict=True, timeout=30):
     try:
         from SPF.pydns import DNSLookup
     except:
         from SPF.dnspython import DNSLookup
     return DNSLookup(name, qtype, strict, timeout)
-=======
-def DNSLookup_pydns(name, qtype, tcpfallback=True, timeout=30):
-
-    try:
-        req = DNS.DnsRequest(name, qtype=qtype, timeout=timeout)
-        resp = req.req()
-        #resp.show()
-        # key k: ('wayforward.net', 'A'), value v
-        # FIXME: pydns returns AAAA RR as 16 byte binary string, but
-        # A RR as dotted quad.  For consistency, this driver should
-        # return both as binary string.
-        #
-        if resp.header['tc'] == True:
-            if strict > 1:
-                raise AmbiguityWarning('DNS: Truncated UDP Reply, SPF records should fit in a UDP packet, retrying TCP')
-            try:
-                req = DNS.DnsRequest(name, qtype=qtype, protocol='tcp', timeout=(timeout))
-                resp = req.req()
-            except DNS.DNSError as x:
-                raise TempError('DNS: TCP Fallback error: ' + str(x))
-            if resp.header['rcode'] != 0 and resp.header['rcode'] != 3:
-                raise IOError('Error: ' + resp.header['status'] + '  RCODE: ' + str(resp.header['rcode']))
-        return [((a['name'], a['typename']), a['data'])
-                for a in resp.answers] \
-             + [((a['name'], a['typename']), a['data'])
-                for a in resp.additional]
-    except AttributeError as x:
-        raise TempError('DNS ' + str(x))
-    except IOError as x:
-        raise TempError('DNS ' + str(x))
-    except DNS.DNSError as x:
-        raise TempError('DNS ' + str(x))
-
-
-def DNSLookup_dnspython(name, qtype, tcpfallback=True, timeout=30):
-    retVal = []
-    try:
-        # FIXME: how to disable TCP fallback in dnspython if not tcpfallback?
-        answers = dns.resolver.query(name, qtype)
-        for rdata in answers:
-            if qtype == 'A' or qtype == 'AAAA':
-                retVal.append(((name, qtype), rdata.address))
-            elif qtype == 'MX':
-                retVal.append(((name, qtype), (rdata.preference, rdata.exchange)))
-            elif qtype == 'PTR':
-                retVal.append(((name, qtype), rdata.target.to_text(True)))
-            elif qtype == 'TXT' or qtype == 'SPF':
-                retVal.append(((name, qtype), rdata.strings))
-    except dns.resolver.NoAnswer:
-        pass
-    except dns.resolver.NXDOMAIN:
-        pass
-    return retVal
-
-
-try:
-    # prefer dnspython (the more complete library)
-    import dns
-    import dns.resolver  # http://www.dnspython.org
-    import dns.exception
-
-    if not hasattr(dns.rdatatype,'SPF'):
-      # patch in type99 support
-      dns.rdatatype.SPF = 99
-      dns.rdatatype._by_text['SPF'] = dns.rdatatype.SPF
-
-    DNSLookup = DNSLookup_dnspython
-except:
-    import DNS    # http://pydns.sourceforge.net
-
-    if not hasattr(DNS.Type, 'SPF'):
-        # patch in type99 support
-        DNS.Type.SPF = 99
-        DNS.Type.typemap[99] = 'SPF'
-        DNS.Lib.RRunpacker.getSPFdata = DNS.Lib.RRunpacker.getTXTdata
-
-    # Fails on Mac OS X? Add domain to /etc/resolv.conf
-    DNS.DiscoverNameServers()
-    DNSLookup = DNSLookup_pydns
->>>>>>> e18d1a7d
-
 
 RE_SPF = re.compile(br'^v=spf1$|^v=spf1 ',re.IGNORECASE)
 
@@ -560,11 +292,7 @@
     Also keeps cache: DNS cache.  
     """
     def __init__(self, i, s, h, local=None, receiver=None, strict=True,
-<<<<<<< HEAD
-                timeout=30):
-=======
                 timeout=MAX_PER_LOOKUP_TIME,verbose=False,querytime=0):
->>>>>>> e18d1a7d
         self.s, self.h = s, h
         if not s and h:
             self.s = 'postmaster@' + h
@@ -592,37 +320,6 @@
         # strict can be False, True, or 2 (numeric) for harsh
         self.strict = strict
         self.timeout = timeout
-<<<<<<< HEAD
-        if i:
-            self.set_ip(i)
-        self.default_modifier = True    # follow default= in lax mode
-
-    def set_ip(self, i):
-        "Set connect ip, and ip6 or ip4 mode."
-        if RE_IP4.match(i):
-            self.ip = addr2bin(i)
-            ip6 = False
-        else:
-            self.ip = bin2long6(inet_pton(i))
-            if (self.ip >> 32) == 0xFFFF:       # IP4 mapped address
-                self.ip = self.ip & 0xFFFFFFFFL
-                ip6 = False
-            else:
-                ip6 = True
-        # NOTE: self.A is not lowercase, so isn't a macro.  See query.expand()
-        if ip6:
-            self.c = inet_ntop(
-                struct.pack("!QQ", self.ip>>64, self.ip&0xFFFFFFFFFFFFFFFFL))
-            self.i = '.'.join(list('%032X'%self.ip))
-            self.A = 'AAAA'
-            self.v = 'ip6'
-            self.cidrmax = 128
-        else:
-            self.c = socket.inet_ntoa(struct.pack("!L", self.ip))
-            self.i = self.c
-            self.A = 'A'
-            self.v = 'in-addr'
-=======
         self.querytime = querytime # Default to not using a global check
                                    # timelimit since this is an RFC 4408 MAY
         if querytime > 0:
@@ -684,7 +381,6 @@
             self.v = 'in-addr'
             if self.ipaddr:
               self.i = self.ipaddr.exploded
->>>>>>> e18d1a7d
             self.cidrmax = 32
 
     def set_default_explanation(self, exp):
@@ -725,10 +421,6 @@
         """
         if RE_TOPLAB.split(self.d)[-1]:
             return ('none', 250, '')
-<<<<<<< HEAD
-        return self.check(spf)
-
-=======
         pe = self.perm_error
         r,c,e = self.check(spf)
         if r == 'permerror':	# permerror not useful for bestguess
@@ -738,7 +430,6 @@
             r,c = 'neutral',250
           self.perm_error = pe
         return r,c,e
->>>>>>> e18d1a7d
 
     def check(self, spf=None):
         """
@@ -817,10 +508,7 @@
         # that strict processing would raise is saved here
         self.perm_error = None
         self.mechanism = None
-<<<<<<< HEAD
-=======
         self.void_lookups = 0
->>>>>>> e18d1a7d
         self.options = {}
 
         try:
@@ -838,11 +526,7 @@
                 raise self.perm_error
             return rc
                 
-<<<<<<< HEAD
-        except TempError, x:
-=======
         except TempError as x:
->>>>>>> e18d1a7d
             self.prob = x.msg
             if x.mech:
                 self.mech.append(x.mech)
@@ -957,10 +641,6 @@
     ('a:mail.example.com.', 'a', 'mail.example.com', 32, 'pass')
 
     >>> try: q.validate_mechanism('a:mail.example.com,')
-<<<<<<< HEAD
-    ... except PermError,x: print x
-    Do not separate mechnisms with commas: a:mail.example.com,
-=======
     ... except PermError as x: print(x)
     Do not separate mechnisms with commas: a:mail.example.com,
 
@@ -975,7 +655,6 @@
     >>> q.validate_mechanism('A/16//48')
     ('A/16//48', 'a', 'email.example.com', 48, 'pass')
 
->>>>>>> e18d1a7d
     """
         if mech.endswith( "," ):
             self.note_error('Do not separate mechnisms with commas', mech)
@@ -1013,14 +692,10 @@
                 raise PermError('Invalid IP6 CIDR length', mech)
             if self.v == 'ip6':
                 cidrlength = cidr6length
-<<<<<<< HEAD
-        elif m == 'ip4':
-=======
         elif m == 'ip4' or RE_IP4.match(m):
             if m != 'ip4':
               self.note_error( 'Missing IP4' , mech)
               m,arg = 'ip4',m
->>>>>>> e18d1a7d
             if cidr6length is not None:
                 raise PermError('Dual CIDR not allowed', mech)
             if cidrlength is None:
@@ -1092,11 +767,6 @@
         # for common mistakes like IN TXT "v=spf1" "mx" "-all"
         # in relaxed mode.
         if spf[0].lower() != 'v=spf1':
-<<<<<<< HEAD
-            # can also happen when passing invalid SPF record on command line
-            raise AmbiguityWarning('Invalid SPF record in', self.d)
-        spf = spf[1:]
-=======
             if self.strict > 1:
                 raise AmbiguityWarning('Invalid SPF record in', self.d)
             return ('none', 250, EXPLANATIONS['none'])
@@ -1104,7 +774,6 @@
         # term separations is *( 1*SP ( directive / modifier ) ), so it's one
         # or more spaces, not just one.  So strip empty mechanisms.
         spf = [mech for mech in spf[1:] if mech]
->>>>>>> e18d1a7d
 
         # copy of explanations to be modified by exp=
         exps = self.exps
@@ -1164,11 +833,7 @@
                         if v: self.options[v] = True
             else:
                 # spf rfc: 3.6 Unrecognized Mechanisms and Modifiers
-<<<<<<< HEAD
-                self.expand(arg)        # syntax error on invalid macro
-=======
                 self.expand(m[1])       # syntax error on invalid macro
->>>>>>> e18d1a7d
 
         # Evaluate mechanisms
         #
@@ -1220,10 +885,6 @@
             elif m == 'ip6':
                 if self.v == 'ip6': # match own connection type only
                     try:
-<<<<<<< HEAD
-                        arg = inet_pton(arg)
-=======
->>>>>>> e18d1a7d
                         if self.cidrmatch([arg], cidrlength): break
                     except socket.error:
                         raise PermError('syntax error', mech)
@@ -1241,10 +902,7 @@
                 if not redirect_record:
                     raise PermError('redirect domain has no SPF record',
                         redirect)
-<<<<<<< HEAD
-=======
                 if self.verbose: self.log("redirect",redirect,redirect_record)
->>>>>>> e18d1a7d
                 # forget modifiers on redirect
                 if not recursion:
                   self.exps = dict(self.defexps)
@@ -1270,16 +928,6 @@
     def get_explanation(self, spec):
         """Expand an explanation."""
         if spec:
-<<<<<<< HEAD
-            a = self.dns_txt(spec)
-            if len(a) == 1:
-                try:
-                    return self.expand(a[0], stripdot=False)
-                except PermError:
-                    # RFC4408 6.2/4 syntax errors cause exp= to be ignored
-                    pass
-        if self.strict > 1:
-=======
             try:
                 a = self.dns_txt(spec,ignore_void=True)
                 if len(a) == 1:
@@ -1290,7 +938,6 @@
                     raise	# but report in harsh mode for record checking tools
                 pass
         elif self.strict > 1:
->>>>>>> e18d1a7d
             raise PermError('Empty domain-spec on exp=')
         # RFC4408 6.2/4 empty domain spec is ignored
         # (unless you give precedence to the grammar).
@@ -1414,11 +1061,7 @@
                         raise PermError('Unknown Macro Encountered', macro) 
                     e = expand_one(expansion, macro[3:-1], JOINERS.get(letter))
                     if letter != macro[2]:
-<<<<<<< HEAD
-                        e = urllib.quote(e)
-=======
                         e = urllibparse.quote(e,'~')
->>>>>>> e18d1a7d
                     result += e
             end = i.end()
         result += s[end:]
@@ -1529,16 +1172,6 @@
         """Get a list of IP addresses for a domainname.
         """
         if not domainname: return []
-<<<<<<< HEAD
-        if self.strict > 1:
-            alist = self.dns(domainname, A)
-            if len(alist) == 0:
-                raise AmbiguityWarning(
-                        'No %s records found for'%A, domainname)
-            else:
-                return alist
-        return self.dns(domainname, A)
-=======
         r = self.dns(domainname, A)
         if self.strict > 1 and len(r) == 0:
             raise AmbiguityWarning(
@@ -1547,7 +1180,6 @@
           # work around pydns inconsistency plus python2 bytes/str ambiguity
           return [Bytes(ip) for ip in r]
         return r
->>>>>>> e18d1a7d
 
     def validated_ptrs(self):
         """Figure out the validated PTR domain names for the connect IP."""
@@ -1560,11 +1192,6 @@
                     ptrnames = self.dns_ptr(self.i)
                     if len(ptrnames) > max:
                         warning = 'More than %d PTR records returned' % max
-<<<<<<< HEAD
-                        raise AmbiguityWarning(warning, self.i)
-                except:
-                    pass
-=======
                         raise AmbiguityWarning(warning, self.c)
                     else:
                         if len(ptrnames) == 0:
@@ -1573,7 +1200,6 @@
                 except:
                     raise AmbiguityWarning(
                       'No PTR records found for ptr mechanism', self.c)
->>>>>>> e18d1a7d
         else:
             max = MAX_PTR * 4
         cidrlength = self.cidrmax
@@ -1614,20 +1240,6 @@
         pre: qtype in ['A', 'AAAA', 'MX', 'PTR', 'TXT', 'SPF']
         post: isinstance(__return__, types.ListType)
         """
-<<<<<<< HEAD
-        if not reduce(lambda x,y:x and 0 < len(y) < 64, name.split('.'),True):
-            return []   # invalid DNS name (too long or empty)
-        result = self.cache.get( (name, qtype) )
-        cname = None
-
-        if not result:
-            safe2cache = query.SAFE2CACHE
-            for k, v in DNSLookup(name, qtype, self.strict,self.timeout):
-                if k == (name, 'CNAME'):
-                    cname = v
-                if (qtype,k[1]) in safe2cache:
-                    self.cache.setdefault(k, []).append(v)
-=======
         if not name:
             raise Exception('Invalid query')
         name = str(name)
@@ -1661,7 +1273,6 @@
                     self.cache.setdefault(k, []).append(v)
                     #if ans and qtype == k[1]:
                     #    self.cache.setdefault((name,qtype), []).append(v)
->>>>>>> e18d1a7d
             result = self.cache.get( (name, qtype), [])
             if self.querytime > 0:
                 self.querytime = self.querytime - (time.time()-timethen)
@@ -1685,23 +1296,6 @@
         return result
 
     def cidrmatch(self, ipaddrs, n):
-<<<<<<< HEAD
-        """Match connect IP against a list of other IP addresses."""
-        try:
-            if self.v == 'ip6':
-                MASK = 0xFFFFFFFFFFFFFFFFFFFFFFFFFFFFFFFFL
-                bin = bin2long6
-            else:
-                MASK = 0xFFFFFFFFL
-                bin = addr2bin
-            c = ~(MASK >> n) & MASK & self.ip
-            for ip in [bin(ip) for ip in ipaddrs]:
-                if c == ~(MASK >> n) & MASK & ip: return True
-        except socket.error: pass
-        return False
-
-    def get_header(self, res, receiver=None, **kv):
-=======
         """Match connect IP against a CIDR network of other IP addresses.
 
         Examples:
@@ -1927,7 +1521,6 @@
                 raise SyntaxError('authserv-id missing for Authentication Results header type, see RFC5451 2.3')
             import authres
 
->>>>>>> e18d1a7d
         if not receiver:
             receiver = self.r
         client_ip = self.c
@@ -1946,18 +1539,6 @@
         else:
             problem = None
         mechanism = quote_value(self.mechanism)
-<<<<<<< HEAD
-        res = ['%s (%s: %s)' % (tag,receiver,self.get_header_comment(res))]
-        for k in ('client_ip','envelope_from','helo','receiver',
-          'problem','mechanism'):
-            v = locals()[k]
-            if v: res.append('%s=%s;'%(k.replace('_','-'),v))
-        for k,v in kv.items():
-            if v: res.append('x-%s=%s;'%(k.replace('_','-'),quote_value(v)))
-        # do identity last so we can easily drop the trailing ';'
-        res.append('%s=%s'%('identity',identity))
-        return ' '.join(res)
-=======
         if hasattr(self,'comment'):
           comment = self.comment
         else:
@@ -1990,7 +1571,6 @@
                     self.c, self.r, mechanism))]))
         else:
             raise SyntaxError('Unknown results header type: {0}'.format(header_type))
->>>>>>> e18d1a7d
 
     def get_header_comment(self, res):
         """Return comment for Received-SPF header.  """
@@ -2023,6 +1603,7 @@
     """Given a sender email s and a HELO domain h, create a valid tuple
     (l, d) local-part and domain-part.
 
+    Examples:
     >>> split_email('', 'wayforward.net')
     ('postmaster', 'wayforward.net')
 
@@ -2044,27 +1625,6 @@
             return 'postmaster', s
 
 def quote_value(s):
-<<<<<<< HEAD
-    r"""Quote the value for a key-value pair in Received-SPF header field
-    if needed.  No quoting needed for a dot-atom value.
-
-    >>> quote_value('foo@bar.com')
-    '"foo@bar.com"'
-    >>> quote_value('mail.example.com')
-    'mail.example.com'
-    >>> quote_value('A:1.2.3.4')
-    '"A:1.2.3.4"'
-    >>> quote_value('abc"def')
-    '"abc\\"def"'
-    >>> quote_value(r'abc\def')
-    '"abc\\\\def"'
-    >>> quote_value('abc..def')
-    '"abc..def"'
-    >>> quote_value('')
-    '""'
-    >>> quote_value('-all\x00')
-    '"-all\\x00"'
-=======
     """Quote the value for a key-value pair in Received-SPF header field
     if needed.  No quoting needed for a dot-atom value.
 
@@ -2090,7 +1650,6 @@
     >>> quote_value('')
     '""'
 
->>>>>>> e18d1a7d
     >>> quote_value(None)
     """
     if s is None or RE_DOT_ATOM.match(s):
@@ -2104,44 +1663,30 @@
     the cidr defaults to 32 if not present.
 
     Examples:
-
     >>> parse_mechanism('a', 'foo.com')
     ('a', 'foo.com', None, None)
-<<<<<<< HEAD
+
     >>> parse_mechanism('exists','foo.com')
     ('exists', None, None, None)
-=======
-
-    >>> parse_mechanism('exists','foo.com')
-    ('exists', None, None, None)
-
->>>>>>> e18d1a7d
+
     >>> parse_mechanism('a:bar.com', 'foo.com')
     ('a', 'bar.com', None, None)
+
     >>> parse_mechanism('a/24', 'foo.com')
     ('a', 'foo.com', 24, None)
-<<<<<<< HEAD
+
     >>> parse_mechanism('A:foo:bar.com/16//48', 'foo.com')
     ('a', 'foo:bar.com', 16, 48)
-=======
-
-    >>> parse_mechanism('A:foo:bar.com/16//48', 'foo.com')
-    ('a', 'foo:bar.com', 16, 48)
-
->>>>>>> e18d1a7d
+
     >>> parse_mechanism('-exists:%{i}.%{s1}.100/86400.rate.%{d}','foo.com')
     ('-exists', '%{i}.%{s1}.100/86400.rate.%{d}', None, None)
+
     >>> parse_mechanism('mx:%%%_/.Claranet.de/27','foo.com')
     ('mx', '%%%_/.Claranet.de', 27, None)
-<<<<<<< HEAD
+
     >>> parse_mechanism('mx:%{d}//97','foo.com')
     ('mx', '%{d}', None, 97)
-=======
-
-    >>> parse_mechanism('mx:%{d}//97','foo.com')
-    ('mx', '%{d}', None, 97)
-
->>>>>>> e18d1a7d
+
     >>> parse_mechanism('iP4:192.0.0.0/8','foo.com')
     ('ip4', '192.0.0.0', 8, None)
     """
@@ -2171,6 +1716,7 @@
 
     >>> reverse_dots('192.168.0.145')
     '145.0.168.192'
+
     >>> reverse_dots('email.example.com')
     'com.example.email'
     """
@@ -2183,13 +1729,15 @@
     domain names.
 
     Examples:
-
     >>> domainmatch(['FOO.COM'], 'foo.com')
     1
+
     >>> domainmatch(['moo.foo.com'], 'FOO.COM')
     1
+
     >>> domainmatch(['moo.bar.com'], 'foo.com')
     0
+
     """
     domainsuffix = domainsuffix.lower()
     for ptr in ptrs:
@@ -2199,50 +1747,6 @@
 
     return False
 
-<<<<<<< HEAD
-def addr2bin(str):
-    """Convert a string IPv4 address into an unsigned integer.
-
-    Examples:
-
-    >>> addr2bin('127.0.0.1')
-    2130706433L
-    >>> addr2bin('127.0.0.1') == socket.INADDR_LOOPBACK
-    1
-    >>> addr2bin('255.255.255.254')
-    4294967294L
-    >>> addr2bin('192.168.0.1')
-    3232235521L
-
-    Unlike DNS.addr2bin, the n, n.n, and n.n.n forms for IP addresses
-    are handled as well:
-
-    >>> addr2bin('10.65536')
-    167837696L
-    >>> 10 * (2 ** 24) + 65536
-    167837696
-    >>> addr2bin('10.93.512')
-    173867520L
-    >>> 10 * (2 ** 24) + 93 * (2 ** 16) + 512
-    173867520
-    """
-    return struct.unpack("!L", socket.inet_aton(str))[0]
-
-def bin2long6(str):
-    """Convert binary IP6 address into an unsigned Python long integer."""
-    h, l = struct.unpack("!QQ", str)
-    return h << 64 | l
-
-if hasattr(socket,'has_ipv6') and socket.has_ipv6:
-    def inet_ntop(s):
-        return socket.inet_ntop(socket.AF_INET6,s)
-    def inet_pton(s):
-        return socket.inet_pton(socket.AF_INET6,s)
-else:
-    from SPF.pyip6 import inet_ntop, inet_pton
-
-=======
->>>>>>> e18d1a7d
 def expand_one(expansion, str, joiner):
     if not str:
         return expansion
@@ -2260,11 +1764,12 @@
     joiner is not specified.
 
     Examples:
-
     >>> split('192.168.0.45', '.')
     ['192', '.', '168', '.', '0', '.', '45']
+
     >>> split('terry@wayforward.net', '@.')
     ['terry', '@', 'wayforward', '.', 'net']
+
     >>> split('terry@wayforward.net', '@.', '.')
     ['terry', '.', 'wayforward', '.', 'net']
     """
@@ -2287,7 +1792,6 @@
     mechanism.  This is how the libspf{2} libraries handle "local-policy".
     
     Examples:
-
     >>> insert_libspf_local_policy('v=spf1 -all')
     'v=spf1 -all'
     >>> insert_libspf_local_policy('v=spf1 -all','mx')
@@ -2353,10 +1857,7 @@
     import doctest, spf
     return doctest.testmod(spf)
 
-<<<<<<< HEAD
-=======
-
->>>>>>> e18d1a7d
+
 if __name__ == '__main__':
     import getopt
     try:
@@ -2378,28 +1879,6 @@
     if len(argv) == 0:
         print(USAGE)
         _test()
-<<<<<<< HEAD
-    elif len(sys.argv) == 2:
-        try:
-            q = query(i='127.0.0.1', s='localhost', h='unknown',
-                receiver=socket.gethostname())
-            print q.dns_spf(sys.argv[1])
-        except TempError, x:
-            print "Temporary DNS error: ", x
-        except PermError, x:
-            print "PermError: ", x
-    elif len(sys.argv) == 4:
-        print check(i=sys.argv[1], s=sys.argv[2], h=sys.argv[3],
-            receiver=socket.gethostname())
-    elif len(sys.argv) == 5:
-        i, s, h = sys.argv[2:]
-        q = query(i=i, s=s, h=h, receiver=socket.gethostname(),
-            strict=False)
-        print q.check(sys.argv[1]),q.mechanism
-        if q.perm_error and q.perm_error.ext:
-            print q.perm_error.ext
-        if q.options: print q.options
-=======
     elif len(argv) == 1:
         try:
             q = query(i='127.0.0.1', s='localhost', h='unknown',
@@ -2432,6 +1911,5 @@
           print('guessed:',q.best_guess(),q.mechanism)
         if q.perm_error and q.perm_error.ext:
             print('lax:',q.perm_error.ext)
->>>>>>> e18d1a7d
     else:
         print(USAGE)